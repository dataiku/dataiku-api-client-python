--- conflicted
+++ resolved
@@ -2,34 +2,7 @@
 
 from setuptools import setup
 
-<<<<<<< HEAD
 VERSION = "4.0.0"
-
-setup(
-    name = 'dataiku-api-client',
-    version = VERSION,
-    license = "Apache Software License",
-    packages = ["dataikuapi", "dataikuapi.dss", "dataikuapi.apinode_admin"],
-    description = "Python API client for Dataiku APIs",
-    author = "Dataiku",
-    author_email = "support@dataiku.com",
-    url = "https://www.dataiku.com",
-    download_url = "https://github.com/dataiku/dataiku-api-client-python/tarball/" + VERSION,
-    classifiers = [
-        'Development Status :: 5 - Production/Stable',
-        'Intended Audience :: Developers',
-        'License :: OSI Approved :: Apache Software License',
-        'Topic :: Software Development :: Libraries',
-        'Programming Language :: Python',
-        'Operating System :: OS Independent'
-    ],
-    install_requires = [
-        "requests",
-        "python-dateutil"
-    ]
-)
-=======
-VERSION = "3.1.4"
 
 long_description = (open('README').read() +
     '\n\n' + open('HISTORY.txt').read())
@@ -57,5 +30,4 @@
             "requests>=2",
             "python-dateutil"
         ]
-     )
->>>>>>> 08371a14
+     )