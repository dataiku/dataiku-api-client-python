--- conflicted
+++ resolved
@@ -69,10 +69,6 @@
         elif isinstance(client._session.verify, str):
             self.mlflow_env.update({"MLFLOW_TRACKING_SERVER_CERT_PATH": client._session.verify})
 
-<<<<<<< HEAD
-        mf_project = managed_folder.project.project_key
-        mf_id = managed_folder.id
-=======
         mf_full_id = None
         if isinstance(managed_folder, DSSManagedFolder):
             mf_full_id = managed_folder.project.project_key + "." + managed_folder.id
@@ -89,13 +85,12 @@
         if not mf_full_id:
             raise TypeError('Type of managed_folder must be "str", "DSSManagedFolder" or "dataiku.Folder".')
 
-        if not "." in mf_full_id:
+        if "." not in mf_full_id:
             mf_full_id = self.project_key + "." + mf_full_id
 
         mf_project = mf_full_id.split(".")[0]
         mf_id = mf_full_id.split(".")[1]
 
->>>>>>> 90f3d7d3
         try:
             client.get_project(mf_project).get_managed_folder(mf_id).get_definition()
         except DataikuException as e:
