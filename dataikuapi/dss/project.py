import warnings, os.path as osp

from ..dss_plugin_mlflow import MLflowHandle

from .dataset import DSSDataset, DSSDatasetListItem, DSSManagedDatasetCreationHelper
from .modelcomparison import DSSModelComparison
from .jupyternotebook import DSSJupyterNotebook, DSSJupyterNotebookListItem
from .notebook import DSSNotebook
from .streaming_endpoint import DSSStreamingEndpoint, DSSStreamingEndpointListItem, DSSManagedStreamingEndpointCreationHelper
from .recipe import DSSRecipeListItem, DSSRecipe
from . import recipe
from .managedfolder import DSSManagedFolder
from .savedmodel import DSSSavedModel
from .modelevaluationstore import DSSModelEvaluationStore
from .mlflow import DSSMLflowExtension
from .job import DSSJob, DSSJobWaiter
from .scenario import DSSScenario, DSSScenarioListItem
from .continuousactivity import DSSContinuousActivity
from .apiservice import DSSAPIService
from .future import DSSFuture
from .macro import DSSMacro
from .wiki import DSSWiki
from .discussion import DSSObjectDiscussions
from .ml import DSSMLTask, DSSMLTaskQueues
from .analysis import DSSAnalysis
from .flow import DSSProjectFlow
from .app import DSSAppManifest
from .codestudio import DSSCodeStudioObject, DSSCodeStudioObjectListItem
from .projectlibrary import DSSLibrary

class DSSProject(object):
    """
    A handle to interact with a project on the DSS instance.

    Do not create this class directly, instead use :meth:`dataikuapi.DSSClient.get_project`
    """
    def __init__(self, client, project_key):
        self.client = client
        self.project_key = project_key

    def get_summary(self):
        """
        Returns a summary of the project. The summary is a read-only view of some of the state of the project.
        You cannot edit the resulting dict and use it to update the project state on DSS, you must use the other more
        specific methods of this :class:`dataikuapi.dss.project.DSSProject` object

        :returns: a dict containing a summary of the project. Each dict contains at least a 'projectKey' field
        :rtype: dict
        """
        return self.client._perform_json("GET", "/projects/%s" % self.project_key)

    def get_project_folder(self):
        """
        Returns the :class:`dataikuapi.dss.projectfolder.DSSProjectFolder` containing this project
        :rtype: :class:`dataikuapi.dss.projectfolder.DSSProjectFolder`
        """
        root = self.client.get_root_project_folder()

        def rec(pf):
            if self.project_key in pf.list_project_keys():
                return pf
            else:
                for spf in pf.list_child_folders():
                    found_in_child = rec(spf)
                    if found_in_child:
                        return found_in_child
            return None

        found_in = rec(root)
        if found_in:
            return found_in
        else:
            return root

    def move_to_folder(self, folder):
        """
        Moves this project to a project folder
        :param folder :class:`dataikuapi.dss.projectfolder.DSSProjectFolder`
        """
        current_folder = self.get_project_folder()
        current_folder.move_project_to(self.project_key, folder)

    ########################################################
    # Project deletion
    ########################################################

    def delete(self, clear_managed_datasets=False, clear_output_managed_folders=False, clear_job_and_scenario_logs=True, **kwargs):
        """
        Delete the project

        This call requires an API key with admin rights

        :param bool clear_managed_datasets: Should the data of managed datasets be cleared
        :param bool clear_output_managed_folders: Should the data of managed folders used as outputs of recipes be cleared
        :param bool clear_job_and_scenario_logs: Should the job and scenario logs be cleared
        """
        # For backwards compatibility
        if 'drop_data' in kwargs and kwargs['drop_data']:
            clear_managed_datasets = True

        return self.client._perform_empty(
            "DELETE", "/projects/%s" % self.project_key, params={
                "clearManagedDatasets": clear_managed_datasets,
                "clearOutputManagedFolders": clear_output_managed_folders,
                "clearJobAndScenarioLogs": clear_job_and_scenario_logs
            })

    ########################################################
    # Project export
    ########################################################

    def get_export_stream(self, options=None):
        """
        Return a stream of the exported project
        You need to close the stream after download. Failure to do so will result in the DSSClient becoming unusable.

        :param dict options: Dictionary of export options (defaults to `{}`). The following options are available:

            * exportUploads (boolean): Exports the data of Uploaded datasets - default False
            * exportManagedFS (boolean): Exports the data of managed Filesystem datasets - default False
            * exportAnalysisModels (boolean): Exports the models trained in analysis - default False
            * exportSavedModels (boolean): Exports the models trained in saved models - default False
            * exportManagedFolders (boolean): Exports the data of managed folders - default False
            * exportAllInputDatasets (boolean): Exports the data of all input datasets - default False
            * exportAllDatasets (boolean): Exports the data of all datasets - default False
            * exportAllInputManagedFolders (boolean): Exports the data of all input managed folders - default False
            * exportGitRepositoy (boolean): Exports the Git repository history - default False
            * exportInsightsData (boolean): Exports the data of static insights - default False

        :returns: a file-like obbject that is a stream of the export archive
        :rtype: file-like
        """
        if options is None:
            options = {}
        return self.client._perform_raw(
            "POST", "/projects/%s/export" % self.project_key, body=options).raw

    def export_to_file(self, path, options=None):
        """
        Export the project to a file
        
        :param str path: the path of the file in which the exported project should be saved
        :param dict options: Dictionary of export options (defaults to `{}`). The following options are available:

            * exportUploads (boolean): Exports the data of Uploaded datasets - default False
            * exportManagedFS (boolean): Exports the data of managed Filesystem datasets - default False
            * exportAnalysisModels (boolean): Exports the models trained in analysis - default False
            * exportSavedModels (boolean): Exports the models trained in saved models - default False
            * exportModelEvaluationStores (boolean): Exports the evaluation stores - default False
            * exportManagedFolders (boolean): Exports the data of managed folders - default False
            * exportAllInputDatasets (boolean): Exports the data of all input datasets - default False
            * exportAllDatasets (boolean): Exports the data of all datasets - default False
            * exportAllInputManagedFolders (boolean): Exports the data of all input managed folders - default False
            * exportGitRepository (boolean): Exports the Git repository history - default False
            * exportInsightsData (boolean): Exports the data of static insights - default False
        """
        if options is None:
            options = {}
        with open(path, 'wb') as f:
            export_stream = self.client._perform_raw(
                "POST", "/projects/%s/export" % self.project_key, body=options)
            for chunk in export_stream.iter_content(chunk_size=32768):
                if chunk:
                    f.write(chunk)
            f.flush()

    ########################################################
    # Project duplicate
    ########################################################

    def duplicate(self, target_project_key,
                  target_project_name,
                  duplication_mode="MINIMAL",
                  export_analysis_models=True,
                  export_saved_models=True,
                  export_git_repository=True,
                  export_insights_data=True,
                  remapping=None,
                  target_project_folder=None):
        """
        Duplicate the project

        :param string target_project_key: The key of the new project
        :param string target_project_name: The name of the new project
        :param string duplication_mode: can be one of the following values: MINIMAL, SHARING, FULL, NONE
        :param bool export_analysis_models:
        :param bool export_saved_models:
        :param bool export_git_repository:
        :param bool export_insights_data:
        :param dict remapping: dict of connections to be remapped for the new project (defaults to `{}`)
        :param target_project_folder: the project folder where to put the duplicated project
        :type target_project_folder: A :class:`dataikuapi.dss.projectfolder.DSSProjectFolder
        :returns: A dict containing the original and duplicated project's keys
        :rtype: :class:`ProjectDuplicateResult`
        """
        if remapping is None:
            remapping = {}
        obj = {
            "targetProjectName": target_project_name,
            "targetProjectKey": target_project_key,
            "duplicationMode": duplication_mode,
            "exportAnalysisModels": export_analysis_models,
            "exportSavedModels": export_saved_models,
            "exportGitRepository": export_git_repository,
            "exportInsightsData": export_insights_data,
            "remapping": remapping
        }
        if target_project_folder is not None:
            obj["targetProjectFolderId"] = target_project_folder.project_folder_id

        ref = self.client._perform_json("POST", "/projects/%s/duplicate/" % self.project_key, body = obj)
        return ref

    ########################################################
    # Project infos
    ########################################################

    def get_metadata(self):
        """
        Get the metadata attached to this project. The metadata contains label, description
        checklists, tags and custom metadata of the project.

        For more information on available metadata, please see https://doc.dataiku.com/dss/api/6.0/rest/
        
        :returns: a dict object containing the project metadata.
        :rtype: dict
        """
        return self.client._perform_json("GET", "/projects/%s/metadata" % self.project_key)

    def set_metadata(self, metadata):
        """
        Set the metadata on this project.
        
        :param metadata dict: the new state of the metadata for the project. You should only set a metadata object that has been retrieved using the :meth:`get_metadata` call.
        """
        return self.client._perform_empty(
            "PUT", "/projects/%s/metadata" % self.project_key, body = metadata)

    def get_settings(self):
        """
        Gets the settings of this project. This does not contain permissions. See :meth:`get_permissions`

        :returns a handle to read, modify and save the settings
        :rtype: :class:`DSSProjectSettings`
        """
        ret = self.client._perform_json("GET", "/projects/%s/settings" % self.project_key)
        return DSSProjectSettings(self.client, self.project_key, ret)

    def get_permissions(self):
       """
       Get the permissions attached to this project

        :returns: A dict containing the owner and the permissions, as a list of pairs of group name and permission type
       """
       return self.client._perform_json(
          "GET", "/projects/%s/permissions" % self.project_key)

    def set_permissions(self, permissions):
        """
        Sets the permissions on this project
        
        :param permissions dict: a permissions object with the same structure as the one returned by :meth:`get_permissions` call
        """
        return self.client._perform_empty(
            "PUT", "/projects/%s/permissions" % self.project_key, body = permissions)

    def get_interest(self):
        """
        Get the interest of this project. The interest means the number of watchers and the number of stars.

        :returns: a dict object containing the interest of the project with two fields:
           - starCount: number of stars for this project
           - watchCount: number of users watching this project
        :rtype: dict
        """
        return self.client._perform_json("GET","/projects/%s/interest" % self.project_key)

    def get_timeline(self, item_count=100):
        """
        Get the timeline of this project. The timeline consists of information about the creation of this project
        (by whom, and when), the last modification of this project (by whom and when), a list of contributors,
        and a list of modifications. This list of modifications contains a maximum of `item_count` elements (default: 100).
        If `item_count` is greater than the real number of modification, `item_count` is adjusted.

        :return: a dict object containing a timeline where the top-level fields are :
          - allContributors: all contributors who have been involve in this project
          - items: a history of the modifications of the project
          - createdBy: who created this project
          - createdOn: when the project was created
          - lastModifiedBy: who modified this project for the last time
          - lastModifiedOn: when this modification took place
        :rtype: dict
        """
        return self.client._perform_json("GET", "/projects/%s/timeline" % self.project_key, params = {
            "itemCount": item_count
        })

    ########################################################
    # Datasets
    ########################################################

    def list_datasets(self, as_type="listitems"):
        """
        List the datasets in this project.

        :param str as_type: How to return the list. Supported values are "listitems" and "objects".
        :returns: The list of the datasets. If "as_type" is "listitems", each one as a :class:`dataset.DSSDatasetListItem`.
                  If "as_type" is "objects", each one as a :class:`dataset.DSSDataset`
        :rtype: list
        """
        items = self.client._perform_json("GET", "/projects/%s/datasets/" % self.project_key)
        if as_type == "listitems" or as_type == "listitem":
            return [DSSDatasetListItem(self.client, item) for item in items]
        elif as_type == "objects" or as_type == "object":
            return [DSSDataset(self.client, self.project_key, item["name"]) for item in items]
        else:
            raise ValueError("Unknown as_type")

    def get_dataset(self, dataset_name):
        """
        Get a handle to interact with a specific dataset
       
        :param string dataset_name: the name of the desired dataset
        
        :returns: A :class:`dataikuapi.dss.dataset.DSSDataset` dataset handle
        """
        return DSSDataset(self.client, self.project_key, dataset_name)

    def create_dataset(self, dataset_name, type,
                params=None, formatType=None, formatParams=None):
        """
        Create a new dataset in the project, and return a handle to interact with it.

        The precise structure of ``params`` and ``formatParams`` depends on the specific dataset 
        type and dataset format type. To know which fields exist for a given dataset type and format type,
        create a dataset from the UI, and use :meth:`get_dataset` to retrieve the configuration
        of the dataset and inspect it. Then reproduce a similar structure in the :meth:`create_dataset` call.

        Not all settings of a dataset can be set at creation time (for example partitioning). After creation,
        you'll have the ability to modify the dataset
        
        :param string dataset_name: the name for the new dataset
        :param string type: the type of the dataset
        :param dict params: the parameters for the type, as a JSON object (defaults to `{}`)
        :param string formatType: an optional format to create the dataset with (only for file-oriented datasets)
        :param dict formatParams: the parameters to the format, as a JSON object (only for file-oriented datasets, default to `{}`)
        
        Returns:
            A :class:`dataikuapi.dss.dataset.DSSDataset` dataset handle
        """
        if params is None:
            params = {}
        if formatParams is None:
            formatParams = {}
        obj = {
            "name" : dataset_name,
            "projectKey" : self.project_key,
            "type" : type,
            "params" : params,
            "formatType" : formatType,
            "formatParams" : formatParams
        }
        self.client._perform_json("POST", "/projects/%s/datasets/" % self.project_key,
                       body = obj)
        return DSSDataset(self.client, self.project_key, dataset_name)

    def create_upload_dataset(self, dataset_name, connection=None):
        obj = {
            "name" : dataset_name,
            "projectKey" : self.project_key,
            "type" : "UploadedFiles",
            "params" : {}
        }
        if connection is not None:
            obj["params"]["uploadConnection"] = connection
        self.client._perform_json("POST", "/projects/%s/datasets/" % self.project_key,
                       body = obj)
        return DSSDataset(self.client, self.project_key, dataset_name)

    def create_filesystem_dataset(self, dataset_name, connection, path_in_connection):
        return self.create_fslike_dataset(dataset_name, "Filesystem", connection, path_in_connection)

    def create_s3_dataset(self, dataset_name, connection, path_in_connection, bucket=None):
        """
        Creates a new external S3 dataset in the project and returns a :class:`~dataikuapi.dss.dataset.DSSDataset` to interact with it.

        The created dataset doesn not have its format and schema initialized, it is recommend to use 
        :meth:`~dataikuapi.dss.dataset.DSSDataset.autodetect_settings` on the returned object

        :param dataset_name: Name of the dataset to create. Must not already exist
        :rtype: `~dataikuapi.dss.dataset.DSSDataset`
        """
        extra_params = {}
        if bucket is not None:
            extra_params["bucket"] = bucket
        return self.create_fslike_dataset(dataset_name, "S3", connection, path_in_connection, extra_params)

    def create_fslike_dataset(self, dataset_name, dataset_type, connection, path_in_connection, extra_params=None):
        body = {
            "name" : dataset_name,
            "projectKey" : self.project_key,
            "type" : dataset_type,
            "params" : {
                "connection" : connection,
                "path": path_in_connection
            }
        }
        if extra_params is not None:
            body["params"].update(extra_params)
        self.client._perform_json("POST", "/projects/%s/datasets/" % self.project_key, body = body)
        return DSSDataset(self.client, self.project_key, dataset_name)

    def create_sql_table_dataset(self, dataset_name, type, connection, table, schema):
        obj = {
            "name" : dataset_name,
            "projectKey" : self.project_key,
            "type" : type,
            "params" : {
                "connection" : connection,
                "mode": "table",
                "table" : table,
                "schema" : schema
            }
        }
        self.client._perform_json("POST", "/projects/%s/datasets/" % self.project_key,
                       body = obj)
        return DSSDataset(self.client, self.project_key, dataset_name)

    def new_managed_dataset_creation_helper(self, dataset_name):
        """Deprecated. Please use :meth:`new_managed_dataset`"""
        warnings.warn("new_managed_dataset_creation_helper is deprecated, please use new_managed_dataset", DeprecationWarning)
        return DSSManagedDatasetCreationHelper(self, dataset_name)

    def new_managed_dataset(self, dataset_name):
        """
        Initializes the creation of a new managed dataset. Returns a :class:`dataikuapi.dss.dataset.DSSManagedDatasetCreationHelper`
        or one of its subclasses to complete the creation of the managed dataset.

        Usage example:

        .. code-block:: python

            builder = project.new_managed_dataset("my_dataset")
            builder.with_store_into("target_connection")
            dataset = builder.create()

        :param str dataset_name: Name of the dataset to create
        :rtype: :class:`dataikuapi.dss.dataset.DSSManagedDatasetCreationHelper`
        :return: A :class:`dataikuapi.dss.dataset.DSSManagedDatasetCreationHelper` object to create the managed dataset
        """
        return DSSManagedDatasetCreationHelper(self, dataset_name)

    ########################################################
    # Streaming endpoints
    ########################################################

    def list_streaming_endpoints(self, as_type="listitems"):
        """
        List the streaming endpoints in this project.

        :param str as_type: How to return the list. Supported values are "listitems" and "objects".
        :returns: The list of the streaming endpoints. If "as_type" is "listitems", each one as a :class:`streaming_endpoint.DSSStreamingEndpointListItem`.
                  If "as_type" is "objects", each one as a :class:`streaming_endpoint.DSSStreamingEndpoint`
        :rtype: list
        """
        items = self.client._perform_json("GET", "/projects/%s/streamingendpoints/" % self.project_key)
        if as_type == "listitems" or as_type == "listitem":
            return [DSSStreamingEndpointListItem(self.client, item) for item in items]
        elif as_type == "objects" or as_type == "object":
            return [DSSStreamingEndpoint(self.client, self.project_key, item["id"]) for item in items]
        else:
            raise ValueError("Unknown as_type")

    def get_streaming_endpoint(self, streaming_endpoint_name):
        """
        Get a handle to interact with a specific streaming endpoint
       
        :param string streaming_endpoint_name: the name of the desired streaming endpoint
        
        :returns: A :class:`dataikuapi.dss.streaming_endpoint.DSSStreamingEndpoint` streaming endpoint handle
        """
        return DSSStreamingEndpoint(self.client, self.project_key, streaming_endpoint_name)

    def create_streaming_endpoint(self, streaming_endpoint_name, type, params=None):
        """
        Create a new streaming endpoint in the project, and return a handle to interact with it.

        The precise structure of ``params`` depends on the specific streaming endpoint 
        type. To know which fields exist for a given streaming endpoint type,
        create a streaming endpoint from the UI, and use :meth:`get_streaming_endpoint` to retrieve the configuration
        of the streaming endpoint and inspect it. Then reproduce a similar structure in the :meth:`create_streaming_endpoint` call.

        Not all settings of a streaming endpoint can be set at creation time (for example partitioning). After creation,
        you'll have the ability to modify the streaming endpoint
        
        :param string streaming_endpoint_name: the name for the new streaming endpoint
        :param string type: the type of the streaming endpoint
        :param dict params: the parameters for the type, as a JSON object (defaults to `{}`)
        
        Returns:
            A :class:`dataikuapi.dss.streaming_endpoint.DSSStreamingEndpoint` streaming endpoint handle
        """
        if params is None:
            params = {}
        obj = {
            "id" : streaming_endpoint_name,
            "projectKey" : self.project_key,
            "type" : type,
            "params" : params
        }
        self.client._perform_json("POST", "/projects/%s/streamingendpoints/" % self.project_key,
                       body = obj)
        return DSSStreamingEndpoint(self.client, self.project_key, streaming_endpoint_name)

    def create_kafka_streaming_endpoint(self, streaming_endpoint_name, connection=None, topic=None):
        obj = {
            "id" : streaming_endpoint_name,
            "projectKey" : self.project_key,
            "type" : "kafka",
            "params" : {}
        }
        if connection is not None:
            obj["params"]["connection"] = connection
        if topic is not None:
            obj["params"]["topic"] = topic
        self.client._perform_json("POST", "/projects/%s/streamingendpoints/" % self.project_key,
                       body = obj)
        return DSSStreamingEndpoint(self.client, self.project_key, streaming_endpoint_name)

    def create_httpsse_streaming_endpoint(self, streaming_endpoint_name, url=None):
        obj = {
            "id" : streaming_endpoint_name,
            "projectKey" : self.project_key,
            "type" : "httpsse",
            "params" : {}
        }
        if url is not None:
            obj["params"]["url"] = url
        self.client._perform_json("POST", "/projects/%s/streamingendpoints/" % self.project_key,
                       body = obj)
        return DSSStreamingEndpoint(self.client, self.project_key, streaming_endpoint_name)

    def new_managed_streaming_endpoint(self, streaming_endpoint_name, streaming_endpoint_type=None):
        """
        Initializes the creation of a new streaming endpoint. Returns a :class:`dataikuapi.dss.streaming_endpoint.DSSManagedStreamingEndpointCreationHelper`
        to complete the creation of the streaming endpoint

        :param string streaming_endpoint_name: Name of the new streaming endpoint - must be unique in the project
        :param string streaming_endpoint_type: Type of the new streaming endpoint (optional if it can be inferred from a connection type)
        :return: A :class:`dataikuapi.dss.streaming_endpoint.DSSManagedStreamingEndpointCreationHelper` object to create the streaming endpoint
        """
        return DSSManagedStreamingEndpointCreationHelper(self, streaming_endpoint_name, streaming_endpoint_type)

    ########################################################
    # Lab and ML
    # Don't forget to synchronize with DSSDataset.*
    ########################################################

    def create_prediction_ml_task(self, input_dataset, target_variable,
                                  ml_backend_type="PY_MEMORY",
                                  guess_policy="DEFAULT",
                                  prediction_type=None,
                                  wait_guess_complete=True):

        """Creates a new prediction task in a new visual analysis lab
        for a dataset.

        :param string input_dataset: the dataset to use for training/testing the model
        :param string target_variable: the variable to predict
        :param string ml_backend_type: ML backend to use, one of PY_MEMORY, MLLIB or H2O
        :param string guess_policy: Policy to use for setting the default parameters.  Valid values are: DEFAULT, SIMPLE_FORMULA, DECISION_TREE, EXPLANATORY and PERFORMANCE
        :param string prediction_type: The type of prediction problem this is. If not provided the prediction type will be guessed. Valid values are: BINARY_CLASSIFICATION, REGRESSION, MULTICLASS
        :param boolean wait_guess_complete: if False, the returned ML task will be in 'guessing' state, i.e. analyzing the input dataset to determine feature handling and algorithms.
                                            You should wait for the guessing to be completed by calling
                                            ``wait_guess_complete`` on the returned object before doing anything
                                            else (in particular calling ``train`` or ``get_settings``)
        """
        obj = {
            "inputDataset": input_dataset,
            "taskType": "PREDICTION",
            "targetVariable": target_variable,
            "backendType": ml_backend_type,
            "guessPolicy":  guess_policy
        }

        if prediction_type is not None:
            obj["predictionType"] = prediction_type

        ref = self.client._perform_json("POST", "/projects/%s/models/lab/" % self.project_key, body=obj)
        ret = DSSMLTask(self.client, self.project_key, ref["analysisId"], ref["mlTaskId"])

        if wait_guess_complete:
            ret.wait_guess_complete()
        return ret

    def create_clustering_ml_task(self, input_dataset,
                                  ml_backend_type = "PY_MEMORY",
                                  guess_policy = "KMEANS",
                                  wait_guess_complete=True):

        """Creates a new clustering task in a new visual analysis lab
        for a dataset.


        The returned ML task will be in 'guessing' state, i.e. analyzing
        the input dataset to determine feature handling and algorithms.

        You should wait for the guessing to be completed by calling
        ``wait_guess_complete`` on the returned object before doing anything
        else (in particular calling ``train`` or ``get_settings``)

        :param string ml_backend_type: ML backend to use, one of PY_MEMORY, MLLIB or H2O
        :param string guess_policy: Policy to use for setting the default parameters.  Valid values are: KMEANS and ANOMALY_DETECTION
        :param boolean wait_guess_complete: if False, the returned ML task will be in 'guessing' state, i.e. analyzing the input dataset to determine feature handling and algorithms.
                                            You should wait for the guessing to be completed by calling
                                            ``wait_guess_complete`` on the returned object before doing anything
                                            else (in particular calling ``train`` or ``get_settings``)
        """

        obj = {
            "inputDataset" : input_dataset,
            "taskType" : "CLUSTERING",
            "backendType": ml_backend_type,
            "guessPolicy":  guess_policy
        }

        ref = self.client._perform_json("POST", "/projects/%s/models/lab/" % self.project_key, body=obj)
        mltask = DSSMLTask(self.client, self.project_key, ref["analysisId"], ref["mlTaskId"])

        if wait_guess_complete:
            mltask.wait_guess_complete()
        return mltask

    def list_ml_tasks(self):
        """
        List the ML tasks in this project
        
        Returns:
            the list of the ML tasks summaries, each one as a JSON object
        """
        return self.client._perform_json("GET", "/projects/%s/models/lab/" % self.project_key)

    def get_ml_task(self, analysis_id, mltask_id):
        """
        Get a handle to interact with a specific ML task
       
        Args:
            analysis_id: the identifier of the visual analysis containing the desired ML task
            mltask_id: the identifier of the desired ML task 
        
        Returns:
            A :class:`dataikuapi.dss.ml.DSSMLTask` ML task handle
        """
        return DSSMLTask(self.client, self.project_key, analysis_id, mltask_id)

    def list_mltask_queues(self):
        """
        List non-empty ML task queues in this project 
        
        :returns: an iterable :class:`DSSMLTaskQueues` listing of MLTask queues (each a dict)
        :rtype: :class:`DSSMLTaskQueues`
        """ 
        data = self.client._perform_json("GET", "/projects/%s/models/labs/mltask-queues" % self.project_key)
        return DSSMLTaskQueues(data)

    def create_analysis(self, input_dataset):
        """
        Creates a new visual analysis lab for a dataset.

        """

        obj = {
            "inputDataset" : input_dataset
        }

        ref = self.client._perform_json("POST", "/projects/%s/lab/" % self.project_key, body=obj)
        return DSSAnalysis(self.client, self.project_key, ref["id"])

    def list_analyses(self):
        """
        List the visual analyses in this project
        
        Returns:
            the list of the visual analyses summaries, each one as a JSON object
        """
        return self.client._perform_json("GET", "/projects/%s/lab/" % self.project_key)

    def get_analysis(self, analysis_id):
        """
        Get a handle to interact with a specific visual analysis
       
        Args:
            analysis_id: the identifier of the desired visual analysis
        
        Returns:
            A :class:`dataikuapi.dss.analysis.DSSAnalysis` visual analysis handle
        """
        return DSSAnalysis(self.client, self.project_key, analysis_id)

    ########################################################
    # Saved models
    ########################################################

    def list_saved_models(self):
        """
        List the saved models in this project
        
        Returns:
            the list of the saved models, each one as a JSON object
        """
        return self.client._perform_json(
            "GET", "/projects/%s/savedmodels/" % self.project_key)

    def get_saved_model(self, sm_id):
        """
        Get a handle to interact with a specific saved model
       
        Args:
            sm_id: the identifier of the desired saved model
        
        Returns:
            A :class:`dataikuapi.dss.savedmodel.DSSSavedModel` saved model handle
        """
        return DSSSavedModel(self.client, self.project_key, sm_id)

    def create_mlflow_pyfunc_model(self, name, prediction_type = None):
        """
        Creates a new external saved model for storing and managing MLFlow models

        :param string name: Human readable name for the new saved model in the flow
        :param string prediction_type: Optional (but needed for most operations). One of BINARY_CLASSIFICATION, MULTICLASS or REGRESSION
        :returns: the created saved model
        :rtype: :class:`dataikuapi.dss.savedmodel.DSSSavedModel`
        """
        model = {
            "savedModelType" : "MLFLOW_PYFUNC",
            "predictionType" : prediction_type,
            "name": name
        }

        id = self.client._perform_json("POST", "/projects/%s/savedmodels/" % self.project_key, body = model)["id"]
        return self.get_saved_model(id)

    ########################################################
    # Managed folders
    ########################################################

    def list_managed_folders(self):
        """
        List the managed folders in this project
        
        Returns:
            the list of the managed folders, each one as a JSON object
        """
        return self.client._perform_json(
            "GET", "/projects/%s/managedfolders/" % self.project_key)

    def get_managed_folder(self, odb_id):
        """
        Get a handle to interact with a specific managed folder
       
        Args:
            odb_id: the identifier of the desired managed folder
        
        Returns:
            A :class:`dataikuapi.dss.managedfolder.DSSManagedFolder` managed folder handle
        """
        return DSSManagedFolder(self.client, self.project_key, odb_id)

    def create_managed_folder(self, name, folder_type=None, connection_name="filesystem_folders"):
        """
        Create a new managed folder in the project, and return a handle to interact with it
        
        Args:
            name: the name of the managed folder
        
        Returns:
            A :class:`dataikuapi.dss.managedfolder.DSSManagedFolder` managed folder handle
        """
        obj = {
            "name" : name,
            "projectKey" : self.project_key,
            "type" : folder_type,
            "params" : {
                "connection" : connection_name,
                "path" : "/${projectKey}/${odbId}"
            }
        }
        res = self.client._perform_json("POST", "/projects/%s/managedfolders/" % self.project_key,
                       body = obj)
        odb_id = res['id']
        return DSSManagedFolder(self.client, self.project_key, odb_id)


    ########################################################
    # Model evaluation stores
    ########################################################

    def list_model_evaluation_stores(self):
        """
        List the model evaluation stores in this project.

        :returns: The list of the model evaluation stores
        :rtype: list of :class:`dataikuapi.dss.modelevaluationstore.DSSModelEvaluationStore`
        """
        items = self.client._perform_json("GET", "/projects/%s/modelevaluationstores/" % self.project_key)
        return [DSSModelEvaluationStore(self.client, self.project_key, item["id"]) for item in items]

    def get_model_evaluation_store(self, mes_id):
        """
        Get a handle to interact with a specific model evaluation store
       
        :param string mes_id: the id of the desired model evaluation store
        
        :returns: A :class:`dataikuapi.dss.modelevaluationstore.DSSModelEvaluationStore` model evaluation store handle
        """
        return DSSModelEvaluationStore(self.client, self.project_key, mes_id)

    def create_model_evaluation_store(self, name):
        """
        Create a new model evaluation store in the project, and return a handle to interact with it.
        
        :param string name: the name for the new model evaluation store

        :returns: A :class:`dataikuapi.dss.modelevaluationstore.DSSModelEvaluationStore` model evaluation store handle
        """
        obj = {
            "projectKey" : self.project_key,
            "name" : name
        }
        res = self.client._perform_json("POST", "/projects/%s/modelevaluationstores/" % self.project_key,
                       body = obj)
        mes_id = res['id']
        return DSSModelEvaluationStore(self.client, self.project_key, mes_id)

    ########################################################
    # Model comparisons
    ########################################################

    def list_model_comparisons(self):
        """
        List the model comparisons in this project.

        :returns: The list of the model comparisons
        :rtype: list
        """
        items = self.client._perform_json("GET", "/projects/%s/modelcomparisons/" % self.project_key)
        return [DSSModelComparison(self.client, self.project_key, item["id"]) for item in items]

    def get_model_comparison(self, mec_id):
        """
        Get a handle to interact with a specific model comparison

        :param string mec_id: the id of the desired model comparison

        :returns: A handle on a model comparison
        :rtype: :class:`dataikuapi.dss.modelcomparison.DSSModelComparison`
        """
        return DSSModelComparison(self.client, self.project_key, mec_id)

    def create_model_comparison(self, name, prediction_type):
        """
        Create a new model comparison in the project, and return a handle to interact with it.

        :param string name: the name for the new model comparison
        :param string prediction_type: one of BINARY_CLASSIFICATION, REGRESSION and MULTICLASS

        :returns: A handle on a new model comparison
        :rtype: :class:`dataikuapi.dss.modelcomparison.DSSModelComparison`
        """
        obj = {
            "projectKey": self.project_key,
            "displayName": name,
            "predictionType": prediction_type
        }
        res = self.client._perform_json("POST", "/projects/%s/modelcomparisons/" % self.project_key,
                                        body = obj)
        mec_id = res['id']
        return DSSModelComparison(self.client, self.project_key, mec_id)

    ########################################################
    # Jobs
    ########################################################

    def list_jobs(self):
        """
        List the jobs in this project
        
        Returns:
            a list of the jobs, each one as a JSON object, containing both the definition and the state
        """
        return self.client._perform_json(
            "GET", "/projects/%s/jobs/" % self.project_key)

    def get_job(self, id):
        """
        Get a handler to interact with a specific job
        
        Returns:
            A :class:`dataikuapi.dss.job.DSSJob` job handle
        """
        return DSSJob(self.client, self.project_key, id)

    def start_job(self, definition):
        """
        Create a new job, and return a handle to interact with it
        
        :param dict definition: The definition should contain: 
            
            * the type of job (RECURSIVE_BUILD, NON_RECURSIVE_FORCED_BUILD, RECURSIVE_FORCED_BUILD, RECURSIVE_MISSING_ONLY_BUILD)
            * a list of outputs to build from the available types: (DATASET, MANAGED_FOLDER, SAVED_MODEL, STREAMING_ENDPOINT)
            * (Optional) a refreshHiveMetastore field (True or False) to specify whether to re-synchronize the Hive metastore for recomputed HDFS datasets.
        
        :returns: A :class:`dataikuapi.dss.job.DSSJob` job handle
        """
        job_def = self.client._perform_json("POST", "/projects/%s/jobs/" % self.project_key, body = definition)
        return DSSJob(self.client, self.project_key, job_def['id'])

    def start_job_and_wait(self, definition, no_fail=False):
        """
        Starts a new job and waits for it to complete.
        
        :param dict definition: The definition should contain:
            
            * the type of job (RECURSIVE_BUILD, NON_RECURSIVE_FORCED_BUILD, RECURSIVE_FORCED_BUILD, RECURSIVE_MISSING_ONLY_BUILD)
            * a list of outputs to build from the available types: (DATASET, MANAGED_FOLDER, SAVED_MODEL, STREAMING_ENDPOINT)
            * (Optional) a refreshHiveMetastore field (True or False) to specify whether to re-synchronize the Hive metastore for recomputed HDFS datasets.
        """
        job_def = self.client._perform_json("POST", "/projects/%s/jobs/" % self.project_key, body = definition)
        job = DSSJob(self.client, self.project_key, job_def['id'])
        waiter = DSSJobWaiter(job)
        return waiter.wait(no_fail)

    def new_job(self, job_type='NON_RECURSIVE_FORCED_BUILD'):
        """
        Create a job to be run

        You need to add outputs to the job (i.e. what you want to build) before running it.

        .. code-block:: python

            job_builder = project.new_job()
            job_builder.with_output("mydataset")
            complete_job = job_builder.start_and_wait()
            print("Job %s done" % complete_job.id)

        :rtype: :class:`JobDefinitionBuilder`
        """
        return JobDefinitionBuilder(self, job_type)

    def new_job_definition_builder(self, job_type='NON_RECURSIVE_FORCED_BUILD'):
        """Deprecated. Please use :meth:`new_job`"""
        warnings.warn("new_job_definition_builder is deprecated, please use new_job", DeprecationWarning)
        return JobDefinitionBuilder(self, job_type)

    ########################################################
    # Jupyter Notebooks
    ########################################################
    
    def list_jupyter_notebooks(self, active=False, as_type="object"):
        """
        List the jupyter notebooks of a project.

        :param bool as_type: How to return the list. Supported values are "listitems" and "objects".
        :param bool active: if True, only return currently running jupyter notebooks.

        :returns: The list of the notebooks. If "as_type" is "listitems", each one as a :class:`dataikuapi.dss.notebook.DSSJupyterNotebookListItem`, if "as_type" is "objects", each one as a :class:`dataikuapi.dss.notebook.DSSJupyterNotebook`
        
        :rtype: list of :class:`dataikuapi.dss.notebook.DSSJupyterNotebook` or list of :class:`dataikuapi.dss.notebook.DSSJupyterNotebookListItem`
        """
        notebook_items = self.client._perform_json("GET", "/projects/%s/jupyter-notebooks/" % self.project_key, params={"active": active})
        if as_type == "listitems" or as_type == "listitem":
            return [DSSJupyterNotebookListItem(self.client, notebook_item) for notebook_item in notebook_items]
        elif as_type == "objects" or as_type == "object":
            return [DSSJupyterNotebook(self.client, self.project_key, notebook_item["name"]) for notebook_item in notebook_items]
        else:
            raise ValueError("Unknown as_type")


    def get_jupyter_notebook(self, notebook_name):
        """
        Get a handle to interact with a specific jupyter notebook

        :param str notebook_name: The name of the jupyter notebook to retrieve
        :returns: A handle to interact with this jupyter notebook
        :rtype: :class:`~dataikuapi.dss.notebook.DSSNotebook` jupyter notebook handle
        """
        return DSSJupyterNotebook(self.client, self.project_key, notebook_name)

    def create_jupyter_notebook(self, notebook_name, notebook_content):
        """
        Create a new jupyter notebook and get a handle to interact with it

        :param str notebook_name: the name of the notebook to create
        :param dict notebook_content: the data of the notebook to create, as a dict.
            The data will be converted to a JSON string internally.
            Use ``get_content()`` on a similar existing ``DSSNotebook`` object in order to get a sample definition object
        :returns: A handle to interact with the newly created jupyter notebook
        :rtype: :class:`~dataikuapi.dss.notebook.DSSNotebook` jupyter notebook handle
        """
        self.client._perform_json("POST", "/projects/%s/jupyter-notebooks/%s" % (self.project_key, notebook_name), body=notebook_content)
        return self.get_jupyter_notebook(notebook_name)

    ########################################################
    # Continuous activities
    ########################################################

    def list_continuous_activities(self, as_objects=True):
        """
        List the continuous activities in this project
        
        Returns:
            a list of the continuous activities, each one as a JSON object, containing both the definition and the state
        """
        list = self.client._perform_json("GET", "/projects/%s/continuous-activities/" % self.project_key)
        if as_objects:
            return [DSSContinuousActivity(self.client, a['projectKey'], a['recipeId']) for a in list]
        else:
            return list

    def get_continuous_activity(self, recipe_id):
        """
        Get a handler to interact with a specific continuous activities
        
        Returns:
            A :class:`dataikuapi.dss.continuousactivity.DSSContinuousActivity` job handle
        """
        return DSSContinuousActivity(self.client, self.project_key, recipe_id)

    ########################################################
    # Variables
    ########################################################

    def get_variables(self):
        """
        Gets the variables of this project.

        Returns:
            a dictionary containing two dictionaries : "standard" and "local".
            "standard" are regular variables, exported with bundles.
            "local" variables are not part of the bundles for this project
        """
        return self.client._perform_json(
            "GET", "/projects/%s/variables/" % self.project_key)

    def set_variables(self, obj):
        """
        Sets the variables of this project.
        WARNING: if executed from a python recipe, the changes made by `set_variables` will not be "seen" in that recipe.
                 Use the internal API dataiku.get_custom_variables() instead if this behavior is needed

        :param dict obj: must be a modified version of the object returned by get_variables
        """
        if not "standard" in obj:
            raise ValueError("Missing 'standard' key in argument")
        if not "local" in obj:
            raise ValueError("Missing 'local' key in argument")

        self.client._perform_empty(
            "PUT", "/projects/%s/variables/" % self.project_key, body=obj)


    def update_variables(self, variables, type="standard"):
        """
        Updates a set of variables for this project

        :param variables dict: a dict of variable name -> value to set. Keys of the dict must be strings.
                    Values in the dict can be strings, numbers, booleans, lists or dicts
        :param type str: Can be "standard" to update regular variables or "local" to update local-only
                    variables that are not part of bundles for this project
        """

        current_variables = self.get_variables()
        current_variables[type].update(variables)
        self.set_variables(current_variables)

    ########################################################
    # API Services
    ########################################################

    def list_api_services(self):
        """
        List the API services in this project

        Returns:
            the list of API services, each one as a JSON object
        """
        return self.client._perform_json(
            "GET", "/projects/%s/apiservices/" % self.project_key)

    def create_api_service(self, service_id):
        """
        Create a new API service, and returns a handle to interact with it. The newly-created
        service does not have any endpoint.

        :param str service_id: the ID of the API service to create
        :returns: A :class:`~dataikuapi.dss.dataset.DSSAPIService` API Service handle
        """
        self.client._perform_empty(
            "POST", "/projects/%s/apiservices/%s" % (self.project_key, service_id))
        return DSSAPIService(self.client, self.project_key, service_id)


    def get_api_service(self, service_id):
        """
        Get a handle to interact with a specific API Service from the API Designer

        :param str service_id: The identifier of the API Designer API Service to retrieve
        :returns: A handle to interact with this API Service
        :rtype: :class:`~dataikuapi.dss.dataset.DSSAPIService` API Service handle
        """
        return DSSAPIService(self.client, self.project_key, service_id)

    ########################################################
    # Bundles / Export and Publish (Design node)
    ########################################################

    def list_exported_bundles(self):
        """
        :returns: A dictionary of all bundles for a project on the Design node.
        """
        return self.client._perform_json("GET",
                "/projects/%s/bundles/exported" % self.project_key)

    def export_bundle(self, bundle_id):
        """
        Creates a new project bundle on the Design node 
        
        :param str bundle_id: bundle id tag 
        """
        return self.client._perform_json("PUT",
                "/projects/%s/bundles/exported/%s" % (self.project_key, bundle_id))

    def get_exported_bundle_archive_stream(self, bundle_id):
        """
        Download a bundle archive that can be deployed in a DSS automation Node, as a binary stream.
        
        .. warning::
            
            The stream must be closed after use. Use a ``with`` statement to handle closing the stream at the end of the block by default. For example:
            
            .. code-block:: python 
        
                    with project.get_exported_bundle_archive_stream('v1') as fp:
                        # use fp 
                    
                    # or explicitly close the stream after use
                    fp = project.get_exported_bundle_archive_stream('v1')
                    # use fp, then close 
                    fp.close()
                    
        """
        return self.client._perform_raw("GET",
                "/projects/%s/bundles/exported/%s/archive" % (self.project_key, bundle_id))

    def download_exported_bundle_archive_to_file(self, bundle_id, path):
        """
        Download a bundle archive that can be deployed in a DSS automation Node into the given output file.
        
        :param string path: if "-", will write to /dev/stdout
        """
        if path == "-":
            path= "/dev/stdout"
        stream = self.get_exported_bundle_archive_stream(bundle_id)

        with open(path, 'wb') as f:
            for chunk in stream.iter_content(chunk_size=10000):
                if chunk:
                    f.write(chunk)
                    f.flush()
        stream.close()

    def publish_bundle(self, bundle_id, published_project_key=None):
        """
        Publish a bundle on the Project Deployer.

        :param string bundle_id: The identifier of the bundle
        :param string published_project_key: The key of the project on the Project Deployer where the bundle will be published.
            A new published project will be created if none matches the key.
            If the parameter is not set, the key from the current :class:`DSSProject` is used.

        :rtype: dict
        :return: a dict with info on the bundle state once published. It contains the keys "publishedOn" for the publish date,
        "publishedBy" for the user who published the bundle, and "publishedProjectKey" for the key of the Project Deployer project used.
        """
        params = None
        if published_project_key is not None:
            params = {"publishedProjectKey": published_project_key}
        return self.client._perform_json("POST", "/projects/%s/bundles/%s/publish" % (self.project_key, bundle_id), params=params)

    ########################################################
    # Bundles / Import (Automation node)
    ########################################################

    def list_imported_bundles(self):
        """
        :returns: a dict containing bundle imports for a project, on the Automation node.
        """
        return self.client._perform_json("GET",
                "/projects/%s/bundles/imported" % self.project_key)

    def import_bundle_from_archive(self, archive_path):
        """
        Imports a bundle from a zip archive path on the Automation node.
        
        :param str archive_path: A full path to a zip archive, for example `/home/dataiku/my-bundle-v1.zip`
        """
        return self.client._perform_json("POST",
                "/projects/%s/bundles/imported/actions/importFromArchive" % (self.project_key),
                 params = { "archivePath" : osp.abspath(archive_path) })

    def import_bundle_from_stream(self, fp):
        """
        Imports a bundle from a file stream, on the Automation node. 
        
        :param file-like fp: file handler. Usage example: 
        
        .. code-block:: python

            project = client.get_project('MY_PROJECT')
            with open('/home/dataiku/my-bundle-v1.zip', 'rb') as f:
                project.import_bundle_from_stream(f)
        """
        files = {'file': fp}
        return self.client._perform_empty("POST",
                "/projects/%s/bundles/imported/actions/importFromStream" % (self.project_key),
                files=files)

    def activate_bundle(self, bundle_id, scenarios_to_enable=None):
        """
        Activates a bundle in this project.

        :param str bundle_id: The ID of the bundle to activate
        :param dict scenarios_to_enable: An optional dict of scenarios to enable or disable upon bundle activation. The
               format of the dict should be scenario IDs as keys with values of True or False.
        :returns: A report containing any error or warning messages that occurred during bundle activation
        :rtype: dict
        """
        options = {"scenariosActiveOnActivation": scenarios_to_enable} if scenarios_to_enable else {}

        return self.client._perform_json("POST",
                "/projects/%s/bundles/imported/%s/actions/activate" % (self.project_key, bundle_id), body=options)

    def preload_bundle(self, bundle_id):
        """
        Preloads a bundle that has been imported on the Automation node 
        
        :param str bundle_id: the bundle_id for an existing imported bundle
        """
        return self.client._perform_json("POST",
                "/projects/%s/bundles/imported/%s/actions/preload" % (self.project_key, bundle_id))


    ########################################################
    # Scenarios
    ########################################################

    def list_scenarios(self, as_type="listitems"):
        """
        List the scenarios in this project.

        :param str as_type: How to return the list. Supported values are "listitems" and "objects".
        :returns: The list of the datasets. If "rtype" is "listitems", each one as a :class:`scenario.DSSScenarioListItem`.
                  If "rtype" is "objects", each one as a :class:`scenario.DSSScenario`
        :rtype: list
        """
        items = self.client._perform_json("GET", "/projects/%s/scenarios/" % self.project_key)
        if as_type == "listitems":
            return [DSSScenarioListItem(self.client, item) for item in items]
        elif as_type == "objects":
            return [DSSScenario(self.client, self.project_key, item["id"]) for item in items]
        else:
            raise ValueError("Unknown as_type")

    def get_scenario(self, scenario_id):
        """
        Get a handle to interact with a specific scenario

        :param str: scenario_id: the ID of the desired scenario

        :returns: a :class:`dataikuapi.dss.scenario.DSSScenario` scenario handle
        """
        return DSSScenario(self.client, self.project_key, scenario_id)
        
    def create_scenario(self, scenario_name, type, definition=None):
        """
        Create a new scenario in the project, and return a handle to interact with it

        :param str scenario_name: The name for the new scenario. This does not need to be unique
                                (although this is strongly recommended)
        :param str type: The type of the scenario. MUst be one of 'step_based' or 'custom_python'
        :param dict definition: the JSON definition of the scenario. Use ``get_definition(with_status=False)`` on an
                existing ``DSSScenario`` object in order to get a sample definition object (defaults to `{'params': {}}`)

        :returns: a :class:`.scenario.DSSScenario` handle to interact with the newly-created scenario
        """
        if definition is None:
            definition = {'params': {}}
        definition['type'] = type
        definition['name'] = scenario_name
        scenario_id = self.client._perform_json("POST", "/projects/%s/scenarios/" % self.project_key,
                       body = definition)['id']
        return DSSScenario(self.client, self.project_key, scenario_id)
        
    ########################################################
    # Recipes
    ########################################################

    def list_recipes(self, as_type="listitems"):
        """
        List the recipes in this project

        :param str as_type: How to return the list. Supported values are "listitems" and "objects".
        :returns: The list of the recipes. If "as_type" is "listitems", each one as a :class:`recipe.DSSRecipeListItem`.
                  If "as_type" is "objects", each one as a :class:`recipe.DSSRecipe`
        :rtype: list
        """
        items = self.client._perform_json("GET", "/projects/%s/recipes/" % self.project_key)
        if as_type == "listitems" or as_type == "listitem":
            return [DSSRecipeListItem(self.client, item) for item in items]
        elif as_type == "objects" or as_type == "object":
            return [DSSRecipe(self.client, self.project_key, item["name"]) for item in items]
        else:
            raise ValueError("Unknown as_type")


    def get_recipe(self, recipe_name):
        """
        Gets a :class:`dataikuapi.dss.recipe.DSSRecipe` handle to interact with a recipe
        
        :param str recipe_name: The name of the recipe
        :rtype: :class:`dataikuapi.dss.recipe.DSSRecipe`
        """
        return DSSRecipe(self.client, self.project_key, recipe_name)

    def create_recipe(self, recipe_proto, creation_settings):
        """
        Create a new recipe in the project, and return a handle to interact with it.
        We strongly recommend that you use the creator helpers instead of calling this directly.

        Some recipe types require additional parameters in creation_settings:

        * 'grouping' : a 'groupKey' column name
        * 'python', 'sql_query', 'hive', 'impala' : the code of the recipe as a 'payload' string

        Args:
            recipe_proto: a prototype for the recipe object. Must contain at least 'type' and 'name'
            creation_settings: recipe-specific creation settings

        Returns:
            A :class:`dataikuapi.dss.recipe.DSSRecipe` recipe handle
        """
        recipe_proto["projectKey"] = self.project_key
        definition = {'recipePrototype': recipe_proto, 'creationSettings' : creation_settings}
        recipe_name = self.client._perform_json("POST", "/projects/%s/recipes/" % self.project_key,
                       body = definition)['name']
        return DSSRecipe(self.client, self.project_key, recipe_name)

    def new_recipe(self, type, name=None):
        """
        Initializes the creation of a new recipe. Returns a :class:`dataikuapi.dss.recipe.DSSRecipeCreator`
        or one of its subclasses to complete the creation of the recipe.

        Usage example:

        .. code-block:: python

            grouping_recipe_builder = project.new_recipe("grouping")
            grouping_recipe_builder.with_input("dataset_to_group_on")
            # Create a new managed dataset for the output in the "filesystem_managed" connection
            grouping_recipe_builder.with_new_output("grouped_dataset", "filesystem_managed")                                    
            grouping_recipe_builder.with_group_key("column")
            recipe = grouping_recipe_builder.build()

            # After the recipe is created, you can edit its settings
            recipe_settings = recipe.get_settings()
            recipe_settings.set_column_aggregations("value", sum=True)
            recipe_settings.save()

            # And you may need to apply new schemas to the outputs
            recipe.compute_schema_updates().apply()

        :param str type: Type of the recipe
        :param str name: Optional, base name for the new recipe.
        :rtype: :class:`dataikuapi.dss.recipe.DSSRecipeCreator`
        """

        if type == "grouping":
            return recipe.GroupingRecipeCreator(name, self)
        elif type == "window":
            return recipe.WindowRecipeCreator(name, self)
        elif type == "sync":
            return recipe.SyncRecipeCreator(name, self)
        elif type == "sort":
            return recipe.SortRecipeCreator(name, self)
        elif type == "topn":
            return recipe.TopNRecipeCreator(name, self)
        elif type == "distinct":
            return recipe.DistinctRecipeCreator(name, self)
        elif type == "join":
            return recipe.JoinRecipeCreator(name, self)
        elif type == "vstack":
            return recipe.StackRecipeCreator(name, self)
        elif type == "sampling":
            return recipe.SamplingRecipeCreator(name, self)
        elif type == "split":
            return recipe.SplitRecipeCreator(name, self)
        elif type == "prepare" or type == "shaker":
            return recipe.PrepareRecipeCreator(name, self)
        elif type == "prediction_scoring":
            return recipe.PredictionScoringRecipeCreator(name, self)
        elif type == "evaluation":
            return recipe.EvaluationRecipeCreator(name, self)
        elif type == "standalone_evaluation":
            return recipe.StandaloneEvaluationRecipeCreator(name, self)
        elif type == "clustering_scoring":
            return recipe.ClusteringScoringRecipeCreator(name, self)
        elif type == "download":
            return recipe.DownloadRecipeCreator(name, self)
        elif type == "sql_query":
            return recipe.SQLQueryRecipeCreator(name, self)
        elif type in ["python", "r", "sql_script", "pyspark", "sparkr", "spark_scala", "shell"]:
            return recipe.CodeRecipeCreator(name, type, self)

    ########################################################
    # Flow
    ########################################################

    def get_flow(self):
        """
        :rtype: A :class:`dataikuapi.dss.flow.DSSProjectFlow`
        """
        return DSSProjectFlow(self.client, self)

    ########################################################
    # Security
    ########################################################
    
    def sync_datasets_acls(self):
        """
        Resync permissions on HDFS datasets in this project
        
        Returns:
            a DSSFuture handle to the task of resynchronizing the permissions
        
        Note: this call requires an API key with admin rights
        """
        future_response = self.client._perform_json(
            "POST", "/projects/%s/actions/sync" % (self.project_key))
        return DSSFuture(self.client, future_response.get('jobId', None), future_response)

    ########################################################
    # Notebooks
    ########################################################

    def list_running_notebooks(self, as_objects=True):
        """
        Deprecated. Use :meth:`DSSProject.list_jupyter_notebooks`
        List the currently-running notebooks

        Returns:
            list of notebooks. Each object contains at least a 'name' field
        """
        notebook_list = self.client._perform_json("GET", "/projects/%s/notebooks/active" % self.project_key)
        if as_objects:
            return [DSSNotebook(self.client, notebook['projectKey'], notebook['name'], notebook) for notebook in notebook_list]
        else:
            return notebook_list

    ########################################################
    # Tags
    ########################################################

    def get_tags(self):
        """
        List the tags of this project.

        Returns:
            a dictionary containing the tags with a color
        """
        return self.client._perform_json("GET", "/projects/%s/tags" % self.project_key)

    def set_tags(self, tags=None):
        """
        Set the tags of this project.
        :param dict tags: must be a modified version of the object returned by list_tags (defaults to `{}`)
        """
        if tags is None:
            tags = {}
        return self.client._perform_empty("PUT", "/projects/%s/tags" % self.project_key, body=tags)


    ########################################################
    # Macros
    ########################################################

    def list_macros(self, as_objects=False):
        """
        List the macros accessible in this project
        
        :param as_objects: if True, return the macros as :class:`dataikuapi.dss.macro.DSSMacro` 
                        macro handles instead of raw JSON
        :returns: the list of the macros
        """
        macros = self.client._perform_json(
            "GET", "/projects/%s/runnables/" % self.project_key)
        if as_objects:
            return [DSSMacro(self.client, self.project_key, m["runnableType"], m) for m in macros]
        else:
            return macros

    def get_macro(self, runnable_type):
        """
        Get a handle to interact with a specific macro
       
        :param runnable_type: the identifier of a macro        
        :returns: A :class:`dataikuapi.dss.macro.DSSMacro` macro handle
        """
        return DSSMacro(self.client, self.project_key, runnable_type)

    ########################################################
    # Wiki
    ########################################################
    def get_wiki(self):
        """
        Get the wiki

        :returns: the wiki associated to the project
        :rtype: :class:`dataikuapi.dss.wiki.DSSWiki`
        """
        return DSSWiki(self.client, self.project_key)

    ########################################################
    # Discussions
    ########################################################
    def get_object_discussions(self):
        """
        Get a handle to manage discussions on the project

        :returns: the handle to manage discussions
        :rtype: :class:`dataikuapi.discussion.DSSObjectDiscussions`
        """
        return DSSObjectDiscussions(self.client, self.project_key, "PROJECT", self.project_key)

    ########################################################
    # Tables import
    ########################################################

    def init_tables_import(self):
        """
        Start an operation to import Hive or SQL tables as datasets into this project

        :returns: a :class:`TablesImportDefinition` to add tables to import
        :rtype: :class:`TablesImportDefinition`
        """
        return TablesImportDefinition(self.client, self.project_key)

    def list_sql_schemas(self, connection_name):
        """
        Lists schemas from which tables can be imported in a SQL connection

        :returns: an array of schemas names
        """
        return self._list_schemas(connection_name)

    def list_hive_databases(self):
        """
        Lists Hive databases from which tables can be imported

        :returns: an array of databases names
        """
        return self._list_schemas("@virtual(hive-jdbc):default")

    def _list_schemas(self, connection_name):
        return self.client._perform_json("GET", "/projects/%s/datasets/tables-import/actions/list-schemas" % (self.project_key),
                params = {"connectionName": connection_name} )

    def list_sql_tables(self, connection_name, schema_name=None):
        """
        Lists tables to import in a SQL connection

        :returns: an array of tables
        """
        ret = self.client._perform_json("GET", "/projects/%s/datasets/tables-import/actions/list-tables" % (self.project_key),
                params = {"connectionName": connection_name, "schemaName": schema_name} )

        def to_schema_table_pair(x):
            return {"schema":x.get("schema", None), "table":x["table"]}
        return [to_schema_table_pair(x) for x in DSSFuture.get_result_wait_if_needed(self.client, ret)['tables']]

    def list_hive_tables(self, hive_database):
        """
        Lists tables to import in a Hive database

        :returns: an array of tables
        """
        connection_name = "@virtual(hive-jdbc):" + hive_database
        ret = self.client._perform_json("GET", "/projects/%s/datasets/tables-import/actions/list-tables" % (self.project_key),
                params={"connectionName": connection_name} )

        def to_schema_table_pair(x):
            return {"schema":x.get("databaseName", None), "table":x["table"]}
        return [to_schema_table_pair(x) for x in DSSFuture.get_result_wait_if_needed(self.client, ret)['tables']]

    def list_elasticsearch_indices_or_aliases(self, connection_name):
        ret = self.client._perform_json("GET", "/projects/%s/datasets/tables-import/actions/list-indices" % self.project_key, params={"connectionName": connection_name})
        return DSSFuture.get_result_wait_if_needed(self.client, ret)

    ########################################################
    # App designer
    ########################################################
    def get_app_manifest(self):
        raw_data = self.client._perform_json("GET", "/projects/%s/app-manifest" % self.project_key)
        return DSSAppManifest(self.client, raw_data, self.project_key)

    ########################################################
    # MLflow experiment tracking
    ########################################################
    def setup_mlflow(self, managed_folder, host=None):
        """
        Setup the dss-plugin for MLflow

        :param object managed_folder: the managed folder where MLflow artifacts should be stored.
                                      Can be either a managed folder id as a string,
                                      a :class:`dataikuapi.dss.DSSManagedFolder`, or a :class:`dataiku.Folder`
        :param str host: setup a custom host if the backend used is not DSS.
        """
        return MLflowHandle(client=self.client, project=self, managed_folder=managed_folder, host=host)

    def get_mlflow_extension(self):
        """
        Get a handle to interact with the extension of MLflow provided by DSS

        :returns: A :class:`dataikuapi.dss.mlflow.DSSMLflowExtension` Mlflow Extension handle

        """
        return DSSMLflowExtension(client=self.client, project_key=self.project_key)



    ########################################################
    # Code studios
    ########################################################
    def list_code_studios(self, as_type="listitems"):
        """
        List the code studio objects in this project
        
        :returns: the list of the code studio objects, each one as a JSON object
        """
        items = self.client._perform_json(
            "GET", "/projects/%s/code-studios/" % self.project_key)
        if as_type == "listitems" or as_type == "listitem":
            return [DSSCodeStudioObjectListItem(self.client, self.project_key, item) for item in items]
        elif as_type == "objects" or as_type == "object":
            return [DSSCodeStudioObject(self.client, self.project_key, item["id"]) for item in items]
        else:
            raise ValueError("Unknown as_type") 

    def get_code_studio(self, code_studio_id):
        """
        Get a handle to interact with a specific code studio object
       
        :param str code_studio_id: the identifier of the desired code studio object
        
        :returns: A :class:`dataikuapi.dss.codestudio.DSSCodeStudioObject` code studio object handle
        """
        return DSSCodeStudioObject(self.client, self.project_key, code_studio_id)

    def create_code_studio(self, name, template_id):
        """
        Create a new code studio object in the project, and return a handle to interact with it
        
        :param str name: the name of the code studio object
        :param str template_id: the identifier of a code studio template
        
        :returns: A :class:`dataikuapi.dss.codestudio.DSSCodeStudioObject` code studio object handle
        """
        obj = {
            "name" : name,
            "templateId" : template_id
        }
        res = self.client._perform_json("POST", "/projects/%s/code-studios/" % self.project_key, body = obj)
        code_studio_id = res['codeStudio']['id']
        return DSSCodeStudioObject(self.client, self.project_key, code_studio_id)

    ########################################################
    # Project libraries
    ########################################################
    def get_library(self):
        """
<<<<<<< HEAD
        Get the library
=======
        Get the hierarchy of files in the library
        """
        return self.client._perform_json("GET", "/projects/%s/libraries/contents" % (self.project_key))

    def get_library_file(self, path):
        """
        Get a file from the libraries folder

        :param str path: the path of the file, relative to the root of the library

        :return: a file-like object containing the file's content
        """
        return self.client._perform_json("GET", "/projects/%s/libraries/contents/%s" % (self.project_key, path))

    def put_library_file(self, path, f):
        """
        Update a file in the library folder

        :param file-like f: the file contents, as a file-like object
        :param str path: the path of the file, relative ot the root of the library
        """
        data = f.read()
        return self.client._perform_empty("POST", "/projects/%s/libraries/contents/%s" % (self.project_key, path), raw_body=data)

    def delete_library_file(self, path):
        """
        Delete a file in the library folder

        :param str path: the path of the file, relative ot the root of the library
        """
        return self.client._perform_empty("DELETE", "/projects/%s/libraries/contents/%s" % (self.project_key, path))

    def add_library_folder(self, path):
        """
        Create a folder in the library

        :param str path: the path of the folder, relative ot the root of the library
        """
        return self.client._perform_empty("POST", "/projects/%s/libraries/folders/%s" % (self.project_key, path))

    def rename_library_file(self, path, new_name):
        """
        Rename a file/folder in the library

        :param str path: the path of the file/folder, relative ot the root of the library
        :param str new_name: the parameters containing the new name of the file/folder
        """
        return self.client._perform_empty("PUT", "/projects/%s/libraries/contents/rename/%s" % (self.project_key, path), body={"newName": new_name})

    def move_library_file(self, path, new_path):
        """
        Move a file/folder in the library
>>>>>>> e5ad5931

        :returns: the library associated to the project
        :rtype: :class:`dataikuapi.dss.projectlibrary.DSSLibrary`
        """
<<<<<<< HEAD
        return DSSLibrary(self.client, self.project_key)
=======
        return self.client._perform_empty("PUT", "/projects/%s/libraries/contents/move/%s" % (self.project_key, path), body={"newPath": new_path})
>>>>>>> e5ad5931

class TablesImportDefinition(object):
    """
    Temporary structure holding the list of tables to import
    """

    def __init__(self, client, project_key):
        """Do not call this directly, use :meth:`DSSProject.init_tables_import`"""
        self.client = client
        self.project_key = project_key
        self.keys = []

    def add_hive_table(self, hive_database, hive_table):
        """Add a Hive table to the list of tables to import"""
        self.keys.append({
            "connectionName" : "@virtual(hive-jdbc):" + hive_database,
            "name" : hive_table
        })

    def add_sql_table(self, connection, schema, table):
        """Add a SQL table to the list of tables to import"""
        self.keys.append({
            "connectionName" : connection,
            "schema": schema,
            "name" : table
        })

    def add_elasticsearch_index_or_alias(self, connection, index_or_alias):
        """Add an Elastic Search index or alias to the list of tables to import"""
        self.keys.append({"connectionName": connection, "name": index_or_alias})

    def prepare(self):
        """
        Run the first step of the import process. In this step, DSS will check
        the tables whose import you have requested and prepare dataset names and 
        target connections

        :returns: a :class:`TablesPreparedImport` object that allows you to finalize the import process
        :rtype: :class:`TablesPreparedImport`

        """
        ret = self.client._perform_json("POST", "/projects/%s/datasets/tables-import/actions/prepare-from-keys" % (self.project_key),
                body = {"keys": self.keys} )

        future = self.client.get_future(ret["jobId"])
        future.wait_for_result()
        return TablesPreparedImport(self.client, self.project_key, future.get_result())

class TablesPreparedImport(object):
    """Result of preparing a tables import. Import can now be finished"""
    
    def __init__(self, client, project_key, candidates):
        """Do not call this directly, use :meth:`DSSProject.init_tables_import` and then prepare"""
        self.client = client
        self.project_key = project_key
        self.candidates = candidates

    def execute(self):
        """
        Starts executing the import in background and returns a :class:`dataikuapi.dss.future.DSSFuture` to wait on the result

        :returns: a future to wait on the result
        :rtype: :class:`dataikuapi.dss.future.DSSFuture`
        """
        ret = self.client._perform_json("POST", "/projects/%s/datasets/tables-import/actions/execute-from-candidates" % (self.project_key),
                body = self.candidates)
        return DSSFuture.from_resp(self.client, ret)

class DSSProjectSettings(object):
    """Settings of a DSS project"""

    def __init__(self, client, project_key, settings):
        """Do not call directly, use :meth:`DSSProject.get_settings`"""
        self.client = client
        self.project_key = project_key
        self.settings = settings

    def get_raw(self):
        """Gets all settings as a raw dictionary. This returns a reference to the raw settings, not a copy,
        so changes made to the returned object will be reflected when saving.

        :rtype: dict
        """
        return self.settings

    def set_python_code_env(self, code_env_name):
        """Sets the default Python code env used by this project

        :param str code_env_name: Identifier of the code env to use. If None, sets the project to use the builtin Python env
        """
        if code_env_name is None:
            self.settings["settings"]["codeEnvs"]["python"]["useBuiltinEnv"] = True
            self.settings["settings"]["codeEnvs"]["python"]["mode"] = "USE_BUILTIN_MODE"
        else:
            self.settings["settings"]["codeEnvs"]["python"]["useBuiltinEnv"] = False
            self.settings["settings"]["codeEnvs"]["python"]["envName"] = code_env_name
            self.settings["settings"]["codeEnvs"]["python"]["mode"] = "EXPLICIT_ENV"

    def set_r_code_env(self, code_env_name):
        """Sets the default R code env used by this project

        :param str code_env_name: Identifier of the code env to use. If None, sets the project to use the builtin R env
        """
        if code_env_name is None:
            self.settings["settings"]["codeEnvs"]["r"]["useBuiltinEnv"] = True
            self.settings["settings"]["codeEnvs"]["r"]["mode"] = "USE_BUILTIN_MODE"
        else:
            self.settings["settings"]["codeEnvs"]["r"]["useBuiltinEnv"] = False
            self.settings["settings"]["codeEnvs"]["r"]["envName"] = code_env_name
            self.settings["settings"]["codeEnvs"]["r"]["mode"] = "EXPLICIT_ENV"

    def set_container_exec_config(self, config_name):
        """Sets the default containerized execution config used by this project

        :param str config_name: Identifier of the containerized execution config to use. If None, sets the project to use local execution
        """
        if config_name is None:
            self.settings["settings"]["container"]["containerMode"] = "NONE"
        else:
            self.settings["settings"]["container"]["containerMode"] = "EXPLICIT_CONTAINER"
            self.settings["settings"]["container"]["containerConf"] = config_name

    def set_k8s_cluster(self, cluster, fallback_cluster=None):
        """Sets the Kubernetes cluster used by this project

        :param str cluster: Identifier of the cluster to use. May use variables expansion. If None, sets the project 
                            to use the globally-defined cluster
        :param str fallback_cluster: Identifier of the cluster to use if the variable used for "cluster" does not exist
        """
        if cluster is None:
            self.settings["settings"]["k8sCluster"]["clusterMode"] = "INHERIT"
        else:
            self.settings["settings"]["k8sCluster"]["clusterMode"] = "EXPLICIT_CLUSTER"
            self.settings["settings"]["k8sCluster"]["clusterId"] = cluster
            self.settings["settings"]["k8sCluster"]["defaultClusterId"] = fallback_cluster

    def set_cluster(self, cluster, fallback_cluster=None):
        """Sets the Hadoop/Spark cluster used by this project

        :param str cluster: Identifier of the cluster to use. May use variables expansion. If None, sets the project 
                            to use the globally-defined cluster
        :param str fallback_cluster: Identifier of the cluster to use if the variable used for "cluster" does not exist
        """
        if cluster is None:
            self.settings["settings"]["cluster"]["clusterMode"] = "INHERIT"
        else:
            self.settings["settings"]["cluster"]["clusterMode"] = "EXPLICIT_CLUSTER"
            self.settings["settings"]["cluster"]["clusterId"] = cluster
            self.settings["settings"]["cluster"]["defaultClusterId"] = fallback_cluster

    def add_exposed_object(self, object_type, object_id, target_project):
        """
        Exposes an object from this project to another project.
        Does nothing if the object was already exposed to the target project
        """
        found_eo = None
        for eo in self.settings["exposedObjects"]["objects"]:
            if eo["type"] == object_type and eo["localName"] == object_id:
                found_eo = eo
                break

        if found_eo is None:
            found_eo = {"type" : object_type, "localName" : object_id, "rules" : []}
            self.settings["exposedObjects"]["objects"].append(found_eo)

        already_exists = False
        for rule in found_eo["rules"]:
            if rule["targetProject"] == target_project:
                already_exists = True
                break

        if not already_exists:
            found_eo["rules"].append({"targetProject": target_project})


    def save(self):
        """Saves back the settings to the project"""

        self.client._perform_empty("PUT", "/projects/%s/settings" % (self.project_key),
                body = self.settings)

class JobDefinitionBuilder(object):
    """
    Helper to run a job. Do not create this class directly, use :meth:`DSSProject.new_job`
    """
    def __init__(self, project, job_type="NON_RECURSIVE_FORCED_BUILD"):
        self.project = project
        self.definition = {'type':job_type, 'refreshHiveMetastore':False, 'outputs':[]}

    def with_type(self, job_type):
        """
        Sets the build type

        :param job_type: the build type for the job  RECURSIVE_BUILD, NON_RECURSIVE_FORCED_BUILD, 
                            RECURSIVE_FORCED_BUILD, RECURSIVE_MISSING_ONLY_BUILD
        """
        self.definition['type'] = job_type
        return self

    def with_refresh_metastore(self, refresh_metastore):
        """
        Sets whether the hive tables built by the job should have their definitions
        refreshed after the corresponding dataset is built
        """
        self.definition['refreshHiveMetastore'] = refresh_metastore
        return self

    def with_output(self, name, object_type=None, object_project_key=None, partition=None):
        """
        Adds an item to build in this job
        
        :param name: name of the output object
        :param object_type: type of object to build from: DATASET, MANAGED_FOLDER, SAVED_MODEL, STREAMING_ENDPOINT
        :param object_project_key: PROJECT_KEY for the project that contains the object to build 
        :param partition: specify partition to build
        """
        self.definition['outputs'].append({'type':object_type, 'id':name, 'projectKey':object_project_key, 'partition':partition})
        return self

    def get_definition(self):
        """Gets the internal definition for this job"""
        return self.definition

    def start(self):
        """
        Starts the job, and return a :doc:`dataikuapi.dss.job.DSSJob` handle to interact with it.

        You need to wait for the returned job to complete
        
        :return: the :class:`dataikuapi.dss.job.DSSJob` job handle
        :rtype: :class:`dataikuapi.dss.job.DSSJob`
        """
        job_def = self.project.client._perform_json("POST", 
                            "/projects/%s/jobs/" % self.project.project_key, body = self.definition)
        return DSSJob(self.project.client, self.project.project_key, job_def['id'])

    def start_and_wait(self, no_fail=False):
        """
        Starts the job, waits for it to complete and returns a a :doc:`dataikuapi.dss.job.DSSJob` handle to interact with it

        Raises if the job failed.

        :param no_fail: if True, does not raise if the job failed.
        :return: the :class:`dataikuapi.dss.job.DSSJob` job handle
        :rtype: :class:`dataikuapi.dss.job.DSSJob`
        """
        job = self.start()
        waiter = DSSJobWaiter(job)
        waiter.wait(no_fail)
        return job<|MERGE_RESOLUTION|>--- conflicted
+++ resolved
@@ -1688,71 +1688,12 @@
     ########################################################
     def get_library(self):
         """
-<<<<<<< HEAD
         Get the library
-=======
-        Get the hierarchy of files in the library
-        """
-        return self.client._perform_json("GET", "/projects/%s/libraries/contents" % (self.project_key))
-
-    def get_library_file(self, path):
-        """
-        Get a file from the libraries folder
-
-        :param str path: the path of the file, relative to the root of the library
-
-        :return: a file-like object containing the file's content
-        """
-        return self.client._perform_json("GET", "/projects/%s/libraries/contents/%s" % (self.project_key, path))
-
-    def put_library_file(self, path, f):
-        """
-        Update a file in the library folder
-
-        :param file-like f: the file contents, as a file-like object
-        :param str path: the path of the file, relative ot the root of the library
-        """
-        data = f.read()
-        return self.client._perform_empty("POST", "/projects/%s/libraries/contents/%s" % (self.project_key, path), raw_body=data)
-
-    def delete_library_file(self, path):
-        """
-        Delete a file in the library folder
-
-        :param str path: the path of the file, relative ot the root of the library
-        """
-        return self.client._perform_empty("DELETE", "/projects/%s/libraries/contents/%s" % (self.project_key, path))
-
-    def add_library_folder(self, path):
-        """
-        Create a folder in the library
-
-        :param str path: the path of the folder, relative ot the root of the library
-        """
-        return self.client._perform_empty("POST", "/projects/%s/libraries/folders/%s" % (self.project_key, path))
-
-    def rename_library_file(self, path, new_name):
-        """
-        Rename a file/folder in the library
-
-        :param str path: the path of the file/folder, relative ot the root of the library
-        :param str new_name: the parameters containing the new name of the file/folder
-        """
-        return self.client._perform_empty("PUT", "/projects/%s/libraries/contents/rename/%s" % (self.project_key, path), body={"newName": new_name})
-
-    def move_library_file(self, path, new_path):
-        """
-        Move a file/folder in the library
->>>>>>> e5ad5931
 
         :returns: the library associated to the project
         :rtype: :class:`dataikuapi.dss.projectlibrary.DSSLibrary`
         """
-<<<<<<< HEAD
         return DSSLibrary(self.client, self.project_key)
-=======
-        return self.client._perform_empty("PUT", "/projects/%s/libraries/contents/move/%s" % (self.project_key, path), body={"newPath": new_path})
->>>>>>> e5ad5931
 
 class TablesImportDefinition(object):
     """
