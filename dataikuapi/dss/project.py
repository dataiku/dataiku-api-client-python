--- conflicted
+++ resolved
@@ -11,13 +11,10 @@
 from .future import DSSFuture
 from .notebook import DSSNotebook
 from .macro import DSSMacro
-<<<<<<< HEAD
 from .wiki import DSSWiki
 from .discussion import DSSObjectDiscussions
-=======
 from .ml import DSSMLTask
 from .analysis import DSSAnalysis
->>>>>>> 9dfe25a4
 from dataikuapi.utils import DataikuException
 
 
