import warnings, os.path as osp

from ..dss_plugin_mlflow import MLflowHandle

from .dataset import DSSDataset, DSSDatasetListItem, DSSManagedDatasetCreationHelper
from .modelcomparison import DSSModelComparison
from .jupyternotebook import DSSJupyterNotebook, DSSJupyterNotebookListItem
from .notebook import DSSNotebook
from .streaming_endpoint import DSSStreamingEndpoint, DSSStreamingEndpointListItem, \
    DSSManagedStreamingEndpointCreationHelper
from .recipe import DSSRecipeListItem, DSSRecipe
from . import recipe
from .managedfolder import DSSManagedFolder
from .savedmodel import DSSSavedModel
from .modelevaluationstore import DSSModelEvaluationStore
from .mlflow import DSSMLflowExtension
from .job import DSSJob, DSSJobWaiter
from .scenario import DSSScenario, DSSScenarioListItem
from .continuousactivity import DSSContinuousActivity
from .apiservice import DSSAPIService
from .future import DSSFuture
from .macro import DSSMacro
from .wiki import DSSWiki
from .discussion import DSSObjectDiscussions
from .ml import DSSMLTask, DSSMLTaskQueues
from .analysis import DSSAnalysis
from .flow import DSSProjectFlow
from .app import DSSAppManifest
from .codestudio import DSSCodeStudioObject, DSSCodeStudioObjectListItem


class DSSProject(object):
    """
    A handle to interact with a project on the DSS instance.

    .. important::
        Do not create this class directly, instead use :meth:`dataikuapi.DSSClient.get_project`

    """

    def __init__(self, client, project_key):
        self.client = client
        self.project_key = project_key

    def get_summary(self):
        """
        Returns a summary of the project. The summary is a read-only view of some of the state of the project.
        You cannot edit the resulting dict and use it to update the project state on DSS, you must use the other more
        specific methods of this :class:`dataikuapi.dss.project.DSSProject` object

        :returns: a dict containing a summary of the project. Each dict contains at least a **projectKey** field
        :rtype: dict
        """
        return self.client._perform_json("GET", "/projects/%s" % self.project_key)

    def get_project_folder(self):
        """
        Get the folder containing this project

        :rtype: :class:`dataikuapi.dss.projectfolder.DSSProjectFolder`
        """
        root = self.client.get_root_project_folder()

        def rec(pf):
            if self.project_key in pf.list_project_keys():
                return pf
            else:
                for spf in pf.list_child_folders():
                    found_in_child = rec(spf)
                    if found_in_child:
                        return found_in_child
            return None

        found_in = rec(root)
        if found_in:
            return found_in
        else:
            return root

    def move_to_folder(self, folder):
        """
        Moves this project to a project folder

        :param folder: destination folder
        :type folder: :class:`dataikuapi.dss.projectfolder.DSSProjectFolder`
        """
        current_folder = self.get_project_folder()
        current_folder.move_project_to(self.project_key, folder)

    ########################################################
    # Project deletion
    ########################################################

    def delete(self, clear_managed_datasets=False, clear_output_managed_folders=False, clear_job_and_scenario_logs=True,
               **kwargs):
        """
        Delete the project

        .. attention::
            This call requires an API key with admin rights

        :param bool clear_managed_datasets: Should the data of managed datasets be cleared (defaults to **False**)
        :param bool clear_output_managed_folders: Should the data of managed folders used as outputs of recipes be cleared (defaults to **False**)
        :param bool clear_job_and_scenario_logs: Should the job and scenario logs be cleared (defaults to **True**)
        """
        # For backwards compatibility
        if 'drop_data' in kwargs and kwargs['drop_data']:
            clear_managed_datasets = True

        return self.client._perform_empty(
            "DELETE", "/projects/%s" % self.project_key, params={
                "clearManagedDatasets": clear_managed_datasets,
                "clearOutputManagedFolders": clear_output_managed_folders,
                "clearJobAndScenarioLogs": clear_job_and_scenario_logs
            })

    ########################################################
    # Project export
    ########################################################

    def get_export_stream(self, options=None):
        """
        Return a stream of the exported project

        .. warning::
            You need to close the stream after download. Failure to do so will result in the DSSClient becoming unusable.

        :param dict options: Dictionary of export options (defaults to **{}**).
            The following options are available:

                - **exportUploads** (boolean): Exports the data of Uploaded datasets (default to **False**)
                - **exportManagedFS** (boolean): Exports the data of managed Filesystem datasets (default to **False**)
                - **exportAnalysisModels** (boolean): Exports the models trained in analysis (default to **False**)
                - **exportSavedModels** (boolean): Exports the models trained in saved models (default to **False**)
                - **exportManagedFolders** (boolean): Exports the data of managed folders (default to **False**)
                - **exportAllInputDatasets** (boolean): Exports the data of all input datasets (default to **False**)
                - **exportAllDatasets** (boolean): Exports the data of all datasets (default to **False**)
                - **exportAllInputManagedFolders** (boolean): \
                    Exports the data of all input managed folders (default to **False**)
                - **exportGitRepository** (boolean): Exports the Git repository history (default to **False**)
                - **exportInsightsData** (boolean): Exports the data of static insights (default to **False**)


        :returns: a stream of the export archive
        :rtype: file-like object
        """
        if options is None:
            options = {}
        return self.client._perform_raw(
            "POST", "/projects/%s/export" % self.project_key, body=options).raw

    def export_to_file(self, path, options=None):
        """
        Export the project to a file

        :param str path: the path of the file in which the exported project should be saved
        :param dict options: Dictionary of export options (defaults to **{}**).
            The following options are available:

                * **exportUploads** (boolean): Exports the data of Uploaded datasets (default to **False**)
                * **exportManagedFS** (boolean): Exports the data of managed Filesystem datasets (default to **False**)
                * **exportAnalysisModels** (boolean): Exports the models trained in analysis (default to **False**)
                * **exportSavedModels** (boolean): Exports the models trained in saved models (default to **False**)
                * **exportModelEvaluationStores** (boolean): Exports the evaluation stores (default to **False**)
                * **exportManagedFolders** (boolean): Exports the data of managed folders (default to **False**)
                * **exportAllInputDatasets** (boolean): Exports the data of all input datasets (default to **False**)
                * **exportAllDatasets** (boolean): Exports the data of all datasets (default to **False**)
                * **exportAllInputManagedFolders** (boolean): \
                    Exports the data of all input managed folders (default to **False**)
                * **exportGitRepository** (boolean): Exports the Git repository history (default to **False**)
                * **exportInsightsData** (boolean): Exports the data of static insights (default to **False**)

        """
        if options is None:
            options = {}
        with open(path, 'wb') as f:
            export_stream = self.client._perform_raw(
                "POST", "/projects/%s/export" % self.project_key, body=options)
            for chunk in export_stream.iter_content(chunk_size=32768):
                if chunk:
                    f.write(chunk)
            f.flush()

    ########################################################
    # Project duplicate
    ########################################################

    def duplicate(self, target_project_key,
                  target_project_name,
                  duplication_mode="MINIMAL",
                  export_analysis_models=True,
                  export_saved_models=True,
                  export_git_repository=True,
                  export_insights_data=True,
                  remapping=None,
                  target_project_folder=None):
        """
        Duplicate the project

        :param str target_project_key: The key of the new project
        :param str target_project_name: The name of the new project
        :param str duplication_mode: can be one of the following values: MINIMAL, SHARING, FULL, NONE (defaults to **MINIMAL**)
        :param bool export_analysis_models: (defaults to **True**)
        :param bool export_saved_models: (defaults to **True**)
        :param bool export_git_repository: (defaults to **True**)
        :param bool export_insights_data: (defaults to **True**)
        :param dict remapping: dict of connections to be remapped for the new project (defaults to **{}**)
        :param target_project_folder: the project folder where to put the duplicated project (defaults to **None**)
        :type target_project_folder: A :class:`dataikuapi.dss.projectfolder.DSSProjectFolder`
        :returns: A dict containing the original and duplicated project's keys
        :rtype: dict
        """
        if remapping is None:
            remapping = {}
        obj = {
            "targetProjectName": target_project_name,
            "targetProjectKey": target_project_key,
            "duplicationMode": duplication_mode,
            "exportAnalysisModels": export_analysis_models,
            "exportSavedModels": export_saved_models,
            "exportGitRepository": export_git_repository,
            "exportInsightsData": export_insights_data,
            "remapping": remapping
        }
        if target_project_folder is not None:
            obj["targetProjectFolderId"] = target_project_folder.project_folder_id

        ref = self.client._perform_json("POST", "/projects/%s/duplicate/" % self.project_key, body=obj)
        return ref

    ########################################################
    # Project infos
    ########################################################

    def get_metadata(self):
        """
        Get the metadata attached to this project. The metadata contains label, description
        checklists, tags and custom metadata of the project.

        .. note::
            For more information on available metadata, please see https://doc.dataiku.com/dss/api/6.0/rest/

        :returns: the project metadata.
        :rtype: dict
        """
        return self.client._perform_json("GET", "/projects/%s/metadata" % self.project_key)

    def set_metadata(self, metadata):
        """
        Set the metadata on this project.

        Usage example:

        .. code-block:: python

            project_metadata = project.get_metadata()
            project_metadata['tags'] = ['tag1','tag2']
            project.set_metadata(project_metadata)

        :param dict metadata: the new state of the metadata for the project. You should only set a metadata object\
            that has been retrieved using the :meth:`get_metadata` call.
        """
        return self.client._perform_empty(
            "PUT", "/projects/%s/metadata" % self.project_key, body=metadata)

    def get_settings(self):
        """
        Gets the settings of this project. This does not contain permissions. See :meth:`get_permissions`

        :returns: a handle to read, modify and save the settings
        :rtype: :class:`dataikuapi.dss.project.DSSProjectSettings`
        """
        ret = self.client._perform_json("GET", "/projects/%s/settings" % self.project_key)
        return DSSProjectSettings(self.client, self.project_key, ret)

    def get_permissions(self):
        """
        Get the permissions attached to this project

        :returns: A dict containing the owner and the permissions, as a list of pairs of group name and permission type
        :rtype: dict
        """
        return self.client._perform_json(
            "GET", "/projects/%s/permissions" % self.project_key)

    def set_permissions(self, permissions):
        """
        Sets the permissions on this project

        Usage example:

        .. code-block:: python

            project_permissions = project.get_permissions()
            project_permissions['permissions'].append({'group':'data_scientists',
                                                        'readProjectContent': True,
                                                        'readDashboards': True})
            project.set_permissions(project_permissions)

        :param dict permissions: a permissions object with the same structure as the one returned by\
            :meth:`get_permissions` call
        """
        return self.client._perform_empty(
            "PUT", "/projects/%s/permissions" % self.project_key, body=permissions)

    def get_interest(self):
        """
        Get the interest of this project. The interest means the number of watchers and the number of stars.

        :returns: a dict object containing the interest of the project with two fields:

            * **starCount**: number of stars for this project
            * **watchCount**: number of users watching this project

        :rtype: dict
        """
        return self.client._perform_json("GET", "/projects/%s/interest" % self.project_key)

    def get_timeline(self, item_count=100):
        """
        Get the timeline of this project. The timeline consists of information about the creation of this project
        (by whom, and when), the last modification of this project (by whom and when), a list of contributors,
        and a list of modifications. This list of modifications contains a maximum of **item_count** elements
        (default to 100). If **item_count** is greater than the real number of modification, **item_count** is adjusted.

        :param int item_count: maximum number of modifications to retrieve in the items list

        :returns: a timeline where the top-level fields are :

            * **allContributors**: all contributors who have been involved in this project
            * **items**: a history of the modifications of the project
            * **createdBy**: who created this project
            * **createdOn**: when the project was created
            * **lastModifiedBy**: who modified this project for the last time
            * **lastModifiedOn**: when this modification took place

        :rtype: dict
        """
        return self.client._perform_json("GET", "/projects/%s/timeline" % self.project_key, params={
            "itemCount": item_count
        })

    ########################################################
    # Datasets
    ########################################################

    def list_datasets(self, as_type="listitems"):
        """
        List the datasets in this project.

        :param str as_type: How to return the list. Supported values are "listitems" and "objects" (defaults to **listitems**).
        :returns: The list of the datasets. If "as_type" is "listitems",
            each one as a :class:`dataikuapi.dss.dataset.DSSDatasetListItem`. If "as_type" is "objects",
            each one as a :class:`dataikuapi.dss.dataset.DSSDataset`
        :rtype: list
        """
        items = self.client._perform_json("GET", "/projects/%s/datasets/" % self.project_key)
        if as_type == "listitems" or as_type == "listitem":
            return [DSSDatasetListItem(self.client, item) for item in items]
        elif as_type == "objects" or as_type == "object":
            return [DSSDataset(self.client, self.project_key, item["name"]) for item in items]
        else:
            raise ValueError("Unknown as_type")

    def get_dataset(self, dataset_name):
        """
        Get a handle to interact with a specific dataset

        :param str dataset_name: the name of the desired dataset

        :returns: A dataset handle
        :rtype: :class:`dataikuapi.dss.dataset.DSSDataset`
        """
        return DSSDataset(self.client, self.project_key, dataset_name)

    def create_dataset(self, dataset_name, type,
                       params=None, formatType=None, formatParams=None):
        """
        Create a new dataset in the project, and return a handle to interact with it.

        The precise structure of **params** and **formatParams** depends on the specific dataset
        type and dataset format type. To know which fields exist for a given dataset type and format type,
        create a dataset from the UI, and use :meth:`get_dataset` to retrieve the configuration
        of the dataset and inspect it. Then reproduce a similar structure in the :meth:`create_dataset` call.

        Not all settings of a dataset can be set at creation time (for example partitioning). After creation,
        you'll have the ability to modify the dataset

        :param str dataset_name: the name of the dataset to create. Must not already exist
        :param str type: the type of the dataset
        :param dict params: the parameters for the type, as a python dict (defaults to **{}**)
        :param str formatType: an optional format to create the dataset with (only for file-oriented datasets)
        :param dict formatParams: the parameters to the format, as a python dict (only for file-oriented datasets, default to **{}**)

        :returns: A dataset handle
        :rtype: :class:`dataikuapi.dss.dataset.DSSDataset`
        """
        if params is None:
            params = {}
        if formatParams is None:
            formatParams = {}
        obj = {
            "name": dataset_name,
            "projectKey": self.project_key,
            "type": type,
            "params": params,
            "formatType": formatType,
            "formatParams": formatParams
        }
        self.client._perform_json("POST", "/projects/%s/datasets/" % self.project_key,
                                  body=obj)
        return DSSDataset(self.client, self.project_key, dataset_name)

    def create_upload_dataset(self, dataset_name, connection=None):
        """
        Create a new dataset of type 'UploadedFiles' in the project, and return a handle to interact with it.

        :param str dataset_name: the name of the dataset to create. Must not already exist
        :param str connection: the name of the upload connection (defaults to **None**)

        :returns: A dataset handle
        :rtype: :class:`dataikuapi.dss.dataset.DSSDataset`
        """
        obj = {
            "name": dataset_name,
            "projectKey": self.project_key,
            "type": "UploadedFiles",
            "params": {}
        }
        if connection is not None:
            obj["params"]["uploadConnection"] = connection
        self.client._perform_json("POST", "/projects/%s/datasets/" % self.project_key,
                                  body=obj)
        return DSSDataset(self.client, self.project_key, dataset_name)

    def create_filesystem_dataset(self, dataset_name, connection, path_in_connection):
        """
        Create a new filesystem dataset in the project, and return a handle to interact with it.

        :param str dataset_name: the name of the dataset to create. Must not already exist
        :param str connection: the name of the connection
        :param str path_in_connection: the path of the dataset in the connection

        :returns: A dataset handle
        :rtype: :class:`dataikuapi.dss.dataset.DSSDataset`
        """
        return self.create_fslike_dataset(dataset_name, "Filesystem", connection, path_in_connection)

    def create_s3_dataset(self, dataset_name, connection, path_in_connection, bucket=None):
        """
        Creates a new external S3 dataset in the project and returns a :class:`dataikuapi.dss.dataset.DSSDataset` to
        interact with it.

        The created dataset does not have its format and schema initialized, it is recommended to use
        :meth:`~dataikuapi.dss.dataset.DSSDataset.autodetect_settings` on the returned object

        :param str dataset_name: the name of the dataset to create. Must not already exist
        :param str connection: the name of the connection
        :param str path_in_connection: the path of the dataset in the connection
        :param str bucket: the name of the s3 bucket (defaults to **None**)

        :returns: A dataset handle
        :rtype: :class:`dataikuapi.dss.dataset.DSSDataset`
        """
        extra_params = {}
        if bucket is not None:
            extra_params["bucket"] = bucket
        return self.create_fslike_dataset(dataset_name, "S3", connection, path_in_connection, extra_params)

    def create_fslike_dataset(self, dataset_name, dataset_type, connection, path_in_connection, extra_params=None):
        """
        Create a new file-based dataset in the project, and return a handle to interact with it.

        :param str dataset_name: the name of the dataset to create. Must not already exist
        :param str dataset_type: the type of the dataset
        :param str connection: the name of the connection
        :param str path_in_connection: the path of the dataset in the connection
        :param dict extra_params: a python dict of extra parameters (defaults to **None**)


        :returns: A dataset handle
        :rtype: :class:`dataikuapi.dss.dataset.DSSDataset`
        """
        body = {
            "name": dataset_name,
            "projectKey": self.project_key,
            "type": dataset_type,
            "params": {
                "connection": connection,
                "path": path_in_connection
            }
        }
        if extra_params is not None:
            body["params"].update(extra_params)
        self.client._perform_json("POST", "/projects/%s/datasets/" % self.project_key, body=body)
        return DSSDataset(self.client, self.project_key, dataset_name)

    def create_sql_table_dataset(self, dataset_name, type, connection, table, schema):
        """
        Create a new SQL table dataset in the project, and return a handle to interact with it.

        :param str dataset_name: the name of the dataset to create. Must not already exist
        :param str type: the type of the dataset
        :param str connection: the name of the connection
        :param str table: the name of the table in the connection
        :param str schema: the schema of the table


        :returns: A dataset handle
        :rtype: :class:`dataikuapi.dss.dataset.DSSDataset`
        """
        obj = {
            "name": dataset_name,
            "projectKey": self.project_key,
            "type": type,
            "params": {
                "connection": connection,
                "mode": "table",
                "table": table,
                "schema": schema
            }
        }
        self.client._perform_json("POST", "/projects/%s/datasets/" % self.project_key,
                                  body=obj)
        return DSSDataset(self.client, self.project_key, dataset_name)

    def new_managed_dataset_creation_helper(self, dataset_name):
        """
        .. caution::
            Deprecated. Please use :meth:`new_managed_dataset`
        """
        warnings.warn("new_managed_dataset_creation_helper is deprecated, please use new_managed_dataset",
                      DeprecationWarning)
        return DSSManagedDatasetCreationHelper(self, dataset_name)

    def new_managed_dataset(self, dataset_name):
        """
        Initializes the creation of a new managed dataset. Returns a
        :class:`dataikuapi.dss.dataset.DSSManagedDatasetCreationHelper` or one of its subclasses to complete
        the creation of the managed dataset.

        Usage example:

        .. code-block:: python

            builder = project.new_managed_dataset("my_dataset")
            builder.with_store_into("target_connection")
            dataset = builder.create()

        :param str dataset_name: Name of the dataset to create

        :returns: An object to create the managed dataset
        :rtype: :class:`dataikuapi.dss.dataset.DSSManagedDatasetCreationHelper`
        """
        return DSSManagedDatasetCreationHelper(self, dataset_name)

    ########################################################
    # Streaming endpoints
    ########################################################

    def list_streaming_endpoints(self, as_type="listitems"):
        """
        List the streaming endpoints in this project.

        :param str as_type: How to return the list. Supported values are "listitems" and "objects"
            (defaults to **listitems**).
        :returns: The list of the streaming endpoints. If "as_type" is "listitems", each one as a
            :class:`dataikuapi.dss.streaming_endpoint.DSSStreamingEndpointListItem`. If "as_type" is "objects",
            each one as a :class:`dataikuapi.dss.streaming_endpoint.DSSStreamingEndpoint`
        :rtype: list
        """
        items = self.client._perform_json("GET", "/projects/%s/streamingendpoints/" % self.project_key)
        if as_type == "listitems" or as_type == "listitem":
            return [DSSStreamingEndpointListItem(self.client, item) for item in items]
        elif as_type == "objects" or as_type == "object":
            return [DSSStreamingEndpoint(self.client, self.project_key, item["id"]) for item in items]
        else:
            raise ValueError("Unknown as_type")

    def get_streaming_endpoint(self, streaming_endpoint_name):
        """
        Get a handle to interact with a specific streaming endpoint

        :param str streaming_endpoint_name: the name of the desired streaming endpoint

        :returns: A streaming endpoint handle
        :rtype: :class:`dataikuapi.dss.streaming_endpoint.DSSStreamingEndpoint`
        """
        return DSSStreamingEndpoint(self.client, self.project_key, streaming_endpoint_name)

    def create_streaming_endpoint(self, streaming_endpoint_name, type, params=None):
        """
        Create a new streaming endpoint in the project, and return a handle to interact with it.

        The precise structure of **params** depends on the specific streaming endpoint
        type. To know which fields exist for a given streaming endpoint type,
        create a streaming endpoint from the UI, and use :meth:`get_streaming_endpoint` to retrieve the configuration
        of the streaming endpoint and inspect it. Then reproduce a similar structure in the
        :meth:`create_streaming_endpoint` call.

        Not all settings of a streaming endpoint can be set at creation time (for example partitioning). After creation,
        you'll have the ability to modify the streaming endpoint.

        :param str streaming_endpoint_name: the name for the new streaming endpoint
        :param str type: the type of the streaming endpoint
        :param dict params: the parameters for the type, as a python dict (defaults to **{}**)

        :returns: A streaming endpoint handle
        :rtype: :class:`dataikuapi.dss.streaming_endpoint.DSSStreamingEndpoint`
        """
        if params is None:
            params = {}
        obj = {
            "id": streaming_endpoint_name,
            "projectKey": self.project_key,
            "type": type,
            "params": params
        }
        self.client._perform_json("POST", "/projects/%s/streamingendpoints/" % self.project_key,
                                  body=obj)
        return DSSStreamingEndpoint(self.client, self.project_key, streaming_endpoint_name)

    def create_kafka_streaming_endpoint(self, streaming_endpoint_name, connection=None, topic=None):
        """
        Create a new kafka streaming endpoint in the project, and return a handle to interact with it.

        :param str streaming_endpoint_name: the name for the new streaming endpoint
        :param str connection: the name of the kafka connection (defaults to **None**)
        :param str topic: the name of the kafka topic (defaults to **None**)

        :returns: A streaming endpoint handle
        :rtype: :class:`dataikuapi.dss.streaming_endpoint.DSSStreamingEndpoint`
        """
        obj = {
            "id": streaming_endpoint_name,
            "projectKey": self.project_key,
            "type": "kafka",
            "params": {}
        }
        if connection is not None:
            obj["params"]["connection"] = connection
        if topic is not None:
            obj["params"]["topic"] = topic
        self.client._perform_json("POST", "/projects/%s/streamingendpoints/" % self.project_key,
                                  body=obj)
        return DSSStreamingEndpoint(self.client, self.project_key, streaming_endpoint_name)

    def create_httpsse_streaming_endpoint(self, streaming_endpoint_name, url=None):
        """
        Create a new https streaming endpoint in the project, and return a handle to interact with it.

        :param str streaming_endpoint_name: the name for the new streaming endpoint
        :param str url: the url of the endpoint (defaults to **None**)

        :returns: A streaming endpoint handle
        :rtype: :class:`dataikuapi.dss.streaming_endpoint.DSSStreamingEndpoint`
        """
        obj = {
            "id": streaming_endpoint_name,
            "projectKey": self.project_key,
            "type": "httpsse",
            "params": {}
        }
        if url is not None:
            obj["params"]["url"] = url
        self.client._perform_json("POST", "/projects/%s/streamingendpoints/" % self.project_key,
                                  body=obj)
        return DSSStreamingEndpoint(self.client, self.project_key, streaming_endpoint_name)

    def new_managed_streaming_endpoint(self, streaming_endpoint_name, streaming_endpoint_type=None):
        """
        Initializes the creation of a new streaming endpoint. Returns a
        :class:`dataikuapi.dss.streaming_endpoint.DSSManagedStreamingEndpointCreationHelper`
        to complete the creation of the streaming endpoint

        :param str streaming_endpoint_name: Name of the new streaming endpoint - must be unique in the project
        :param str streaming_endpoint_type: Type of the new streaming endpoint (optional if it can be inferred from a
            connection type)

        :returns: An object to create the streaming endpoint
        :rtype: :class:`~dataikuapi.dss.streaming_endpoint.DSSManagedStreamingEndpointCreationHelper`
        """
        return DSSManagedStreamingEndpointCreationHelper(self, streaming_endpoint_name, streaming_endpoint_type)

    ########################################################
    # Lab and ML
    # Don't forget to synchronize with DSSDataset.*
    ########################################################

    def create_prediction_ml_task(self, input_dataset, target_variable,
                                  ml_backend_type="PY_MEMORY",
                                  guess_policy="DEFAULT",
                                  prediction_type=None,
                                  wait_guess_complete=True):

        """Creates a new prediction task in a new visual analysis lab
        for a dataset.

        :param str input_dataset: the dataset to use for training/testing the model
        :param str target_variable: the variable to predict
        :param str ml_backend_type: ML backend to use, one of PY_MEMORY, MLLIB or H2O (defaults to **PY_MEMORY**)
        :param str guess_policy: Policy to use for setting the default parameters.  Valid values are: DEFAULT,
            SIMPLE_FORMULA, DECISION_TREE, EXPLANATORY and PERFORMANCE (defaults to **DEFAULT**)
        :param str prediction_type: The type of prediction problem this is. If not provided the prediction type will be
            guessed. Valid values are: BINARY_CLASSIFICATION, REGRESSION, MULTICLASS (defaults to **None**)
        :param boolean wait_guess_complete: if False, the returned ML task will be in 'guessing' state, i.e. analyzing
            the input dataset to determine feature handling and algorithms (defaults to **True**). You should wait for
            the guessing to be completed by calling **wait_guess_complete** on the returned object before doing anything
            else (in particular calling **train** or **get_settings**)

        :returns: A ML task handle of type 'PREDICTION'
        :rtype: :class:`dataikuapi.dss.ml.DSSMLTask`
        """
        obj = {
            "inputDataset": input_dataset,
            "taskType": "PREDICTION",
            "targetVariable": target_variable,
            "backendType": ml_backend_type,
            "guessPolicy": guess_policy
        }

        if prediction_type is not None:
            obj["predictionType"] = prediction_type

        ref = self.client._perform_json("POST", "/projects/%s/models/lab/" % self.project_key, body=obj)
        ret = DSSMLTask(self.client, self.project_key, ref["analysisId"], ref["mlTaskId"])

        if wait_guess_complete:
            ret.wait_guess_complete()
        return ret

    def create_clustering_ml_task(self, input_dataset,
                                  ml_backend_type="PY_MEMORY",
                                  guess_policy="KMEANS",
                                  wait_guess_complete=True):

        """Creates a new clustering task in a new visual analysis lab for a dataset.

        The returned ML task will be in 'guessing' state, i.e. analyzing
        the input dataset to determine feature handling and algorithms.

        You should wait for the guessing to be completed by calling
        **wait_guess_complete** on the returned object before doing anything
        else (in particular calling **train** or **get_settings**)

        :param str ml_backend_type: ML backend to use, one of PY_MEMORY, MLLIB or H2O (defaults to **PY_MEMORY**)
        :param str guess_policy: Policy to use for setting the default parameters.  Valid values are: KMEANS and
            ANOMALY_DETECTION (defaults to **KMEANS**)
        :param boolean wait_guess_complete: if False, the returned ML task will be in 'guessing' state, i.e. analyzing
            the input dataset to determine feature handling and algorithms (defaults to **True**). You should wait for
            the guessing to be completed by calling **wait_guess_complete** on the returned object before doing anything
            else (in particular calling **train** or **get_settings**)

        :returns: A ML task handle of type 'CLUSTERING'
        :rtype: :class:`dataikuapi.dss.ml.DSSMLTask`
        """

        obj = {
            "inputDataset": input_dataset,
            "taskType": "CLUSTERING",
            "backendType": ml_backend_type,
            "guessPolicy": guess_policy
        }

        ref = self.client._perform_json("POST", "/projects/%s/models/lab/" % self.project_key, body=obj)
        mltask = DSSMLTask(self.client, self.project_key, ref["analysisId"], ref["mlTaskId"])

        if wait_guess_complete:
            mltask.wait_guess_complete()
        return mltask

    def list_ml_tasks(self):
        """
        List the ML tasks in this project

        :returns: the list of the ML tasks summaries, each one as a python dict
        :rtype: list
        """
        return self.client._perform_json("GET", "/projects/%s/models/lab/" % self.project_key)

    def get_ml_task(self, analysis_id, mltask_id):
        """
        Get a handle to interact with a specific ML task

        :param str analysis_id: the identifier of the visual analysis containing the desired ML task
        :param str mltask_id: the identifier of the desired ML task

        :returns: A ML task handle
        :rtype: :class:`dataikuapi.dss.ml.DSSMLTask`
        """
        return DSSMLTask(self.client, self.project_key, analysis_id, mltask_id)

    def list_mltask_queues(self):
        """
        List non-empty ML task queues in this project

        :returns: an iterable listing of MLTask queues (each a dict)
        :rtype: :class:`dataikuapi.dss.ml.DSSMLTaskQueues`
        """
        data = self.client._perform_json("GET", "/projects/%s/models/labs/mltask-queues" % self.project_key)
        return DSSMLTaskQueues(data)

    def create_analysis(self, input_dataset):
        """
        Creates a new visual analysis lab for a dataset.

        :param str input_dataset: the dataset to use for the analysis

        :returns: A visual analysis handle
        :rtype: :class:`dataikuapi.dss.analysis.DSSAnalysis`
        """

        obj = {
            "inputDataset": input_dataset
        }

        ref = self.client._perform_json("POST", "/projects/%s/lab/" % self.project_key, body=obj)
        return DSSAnalysis(self.client, self.project_key, ref["id"])

    def list_analyses(self):
        """
        List the visual analyses in this project

        :returns: the list of the visual analyses summaries, each one as a python dict
        :rtype: list
        """
        return self.client._perform_json("GET", "/projects/%s/lab/" % self.project_key)

    def get_analysis(self, analysis_id):
        """
        Get a handle to interact with a specific visual analysis

        :param str analysis_id: the identifier of the desired visual analysis

        :returns: A visual analysis handle
        :rtype: :class:`dataikuapi.dss.analysis.DSSAnalysis`
        """
        return DSSAnalysis(self.client, self.project_key, analysis_id)

    ########################################################
    # Saved models
    ########################################################

    def list_saved_models(self):
        """
        List the saved models in this project

        :returns: the list of the saved models, each one as a python dict
        :rtype: list
        """
        return self.client._perform_json(
            "GET", "/projects/%s/savedmodels/" % self.project_key)

    def get_saved_model(self, sm_id):
        """
        Get a handle to interact with a specific saved model

        :param str sm_id: the identifier of the desired saved model

        :returns: A saved model handle
        :rtype: :class:`dataikuapi.dss.savedmodel.DSSSavedModel`
        """
        return DSSSavedModel(self.client, self.project_key, sm_id)

    def create_mlflow_pyfunc_model(self, name, prediction_type=None):
        """
        Creates a new external saved model for storing and managing MLFlow models

<<<<<<< HEAD
        :param str name: Human readable name for the new saved model in the flow
        :param str prediction_type: Optional (but needed for most operations). One of BINARY_CLASSIFICATION, MULTICLASS
            or REGRESSION

       :returns: A saved model handle
       :rtype: :class:`dataikuapi.dss.savedmodel.DSSSavedModel`
=======
        :param string name: Human readable name for the new saved model in the flow
        :param string prediction_type: Optional (but needed for most operations). One of BINARY_CLASSIFICATION, MULTICLASS or REGRESSION
        :returns: the created saved model
        :rtype: :class:`dataikuapi.dss.savedmodel.DSSSavedModel`
>>>>>>> e5ad5931
        """
        model = {
            "savedModelType": "MLFLOW_PYFUNC",
            "predictionType": prediction_type,
            "name": name
        }

        id = self.client._perform_json("POST", "/projects/%s/savedmodels/" % self.project_key, body=model)["id"]
        return self.get_saved_model(id)

    ########################################################
    # Managed folders
    ########################################################

    def list_managed_folders(self):
        """
        List the managed folders in this project

        :returns: the list of the managed folders, each one as a python dict
        :rtype: list
        """
        return self.client._perform_json(
            "GET", "/projects/%s/managedfolders/" % self.project_key)

    def get_managed_folder(self, odb_id):
        """
        Get a handle to interact with a specific managed folder

        :param str odb_id: the identifier of the desired managed folder

        :returns: A managed folder handle
        :rtype: :class:`dataikuapi.dss.managedfolder.DSSManagedFolder`
        """
        return DSSManagedFolder(self.client, self.project_key, odb_id)

    def create_managed_folder(self, name, folder_type=None, connection_name="filesystem_folders"):
        """
        Create a new managed folder in the project, and return a handle to interact with it

        :param str name: the name of the managed folder
        :param str folder_type: type of storage (defaults to **None**)
        :param str connection_name: the connection name (defaults to **filesystem_folders**)

        :returns: A managed folder handle
        :rtype: :class:`dataikuapi.dss.managedfolder.DSSManagedFolder`
        """
        obj = {
            "name": name,
            "projectKey": self.project_key,
            "type": folder_type,
            "params": {
                "connection": connection_name,
                "path": "/${projectKey}/${odbId}"
            }
        }
        res = self.client._perform_json("POST", "/projects/%s/managedfolders/" % self.project_key,
                                        body=obj)
        odb_id = res['id']
        return DSSManagedFolder(self.client, self.project_key, odb_id)

    ########################################################
    # Model evaluation stores
    ########################################################

    def list_model_evaluation_stores(self):
        """
        List the model evaluation stores in this project.

        :returns: The list of the model evaluation stores
        :rtype: list of :class:`dataikuapi.dss.modelevaluationstore.DSSModelEvaluationStore`
        """
        items = self.client._perform_json("GET", "/projects/%s/modelevaluationstores/" % self.project_key)
        return [DSSModelEvaluationStore(self.client, self.project_key, item["id"]) for item in items]

    def get_model_evaluation_store(self, mes_id):
        """
        Get a handle to interact with a specific model evaluation store

        :param str mes_id: the id of the desired model evaluation store

        :returns: A model evaluation store handle
        :rtype: :class:`dataikuapi.dss.modelevaluationstore.DSSModelEvaluationStore`
        """
        return DSSModelEvaluationStore(self.client, self.project_key, mes_id)

    def create_model_evaluation_store(self, name):
        """
        Create a new model evaluation store in the project, and return a handle to interact with it.

        :param str name: the name for the new model evaluation store

        :returns: A model evaluation store handle
        :rtype: :class:`dataikuapi.dss.modelevaluationstore.DSSModelEvaluationStore`
        """
        obj = {
            "projectKey": self.project_key,
            "name": name
        }
        res = self.client._perform_json("POST", "/projects/%s/modelevaluationstores/" % self.project_key,
                                        body=obj)
        mes_id = res['id']
        return DSSModelEvaluationStore(self.client, self.project_key, mes_id)

    ########################################################
    # Model comparisons
    ########################################################

    def list_model_comparisons(self):
        """
        List the model comparisons in this project.

        :returns: The list of the model comparisons
        :rtype: list
        """
        items = self.client._perform_json("GET", "/projects/%s/modelcomparisons/" % self.project_key)
        return [DSSModelComparison(self.client, self.project_key, item["id"]) for item in items]

    def get_model_comparison(self, mec_id):
        """
        Get a handle to interact with a specific model comparison

        :param str mec_id: the id of the desired model comparison

        :returns: A model comparison handle
        :rtype: :class:`dataikuapi.dss.modelcomparison.DSSModelComparison`
        """
        return DSSModelComparison(self.client, self.project_key, mec_id)

    def create_model_comparison(self, name, prediction_type):
        """
        Create a new model comparison in the project, and return a handle to interact with it.

        :param str name: the name for the new model comparison
        :param str prediction_type: one of BINARY_CLASSIFICATION, REGRESSION and MULTICLASS

        :returns: A new model comparison handle
        :rtype: :class:`dataikuapi.dss.modelcomparison.DSSModelComparison`
        """
        obj = {
            "projectKey": self.project_key,
            "displayName": name,
            "predictionType": prediction_type
        }
        res = self.client._perform_json("POST", "/projects/%s/modelcomparisons/" % self.project_key,
                                        body=obj)
        mec_id = res['id']
        return DSSModelComparison(self.client, self.project_key, mec_id)

    ########################################################
    # Jobs
    ########################################################

    def list_jobs(self):
        """
        List the jobs in this project

        :returns: a list of the jobs, each one as a python dict, containing both the definition and the state
        :rtype: list
        """
        return self.client._perform_json(
            "GET", "/projects/%s/jobs/" % self.project_key)

    def get_job(self, id):
        """
        Get a handler to interact with a specific job

        :param str id: the id of the desired job

        :returns: A job handle
        :rtype: :class:`dataikuapi.dss.job.DSSJob`
        """
        return DSSJob(self.client, self.project_key, id)

    def start_job(self, definition):
        """
        Create a new job, and return a handle to interact with it

        :param dict definition: The definition should contain:

            * the type of job (RECURSIVE_BUILD, NON_RECURSIVE_FORCED_BUILD, RECURSIVE_FORCED_BUILD,\
                RECURSIVE_MISSING_ONLY_BUILD)
            * a list of outputs to build from the available types: (DATASET, MANAGED_FOLDER, SAVED_MODEL,\
                STREAMING_ENDPOINT)
            * (Optional) a refreshHiveMetastore field (True or False) to specify whether to re-synchronize the Hive\
                metastore for recomputed HDFS datasets.

        :returns: A job handle
        :rtype: :class:`dataikuapi.dss.job.DSSJob`
        """
        job_def = self.client._perform_json("POST", "/projects/%s/jobs/" % self.project_key, body=definition)
        return DSSJob(self.client, self.project_key, job_def['id'])

    def start_job_and_wait(self, definition, no_fail=False):
        """
        Starts a new job and waits for it to complete.

        :param dict definition: The definition should contain:

            * the type of job (RECURSIVE_BUILD, NON_RECURSIVE_FORCED_BUILD, RECURSIVE_FORCED_BUILD,\
                RECURSIVE_MISSING_ONLY_BUILD)
            * a list of outputs to build from the available types: (DATASET, MANAGED_FOLDER, SAVED_MODEL,\
                STREAMING_ENDPOINT)
            * (Optional) a refreshHiveMetastore field (True or False) to specify whether to re-synchronize the Hive\
                metastore for recomputed HDFS datasets.
        :param bool no_fail: if true, the function won't fail even if the job fails or aborts (defaults to **False**)

        :returns: the final status of the job
        :rtype: str
        """
        job_def = self.client._perform_json("POST", "/projects/%s/jobs/" % self.project_key, body=definition)
        job = DSSJob(self.client, self.project_key, job_def['id'])
        waiter = DSSJobWaiter(job)
        return waiter.wait(no_fail)

    def new_job(self, job_type='NON_RECURSIVE_FORCED_BUILD'):
        """
        Create a job to be run.
        You need to add outputs to the job (i.e. what you want to build) before running it.

        .. code-block:: python

            job_builder = project.new_job()
            job_builder.with_output("mydataset")
            complete_job = job_builder.start_and_wait()
            print("Job %s done" % complete_job.id)

        :param str job_type: the type of job (RECURSIVE_BUILD, NON_RECURSIVE_FORCED_BUILD, RECURSIVE_FORCED_BUILD,
            RECURSIVE_MISSING_ONLY_BUILD) (defaults to `NON_RECURSIVE_FORCED_BUILD`)

        :returns: A job handle
        :rtype: :class:`dataikuapi.dss.project.JobDefinitionBuilder`
        """
        return JobDefinitionBuilder(self, job_type)

    def new_job_definition_builder(self, job_type='NON_RECURSIVE_FORCED_BUILD'):
        """
        .. caution::
            Deprecated. Please use :meth:`new_job`
        """
        warnings.warn("new_job_definition_builder is deprecated, please use new_job", DeprecationWarning)
        return JobDefinitionBuilder(self, job_type)

    ########################################################
    # Jupyter Notebooks
    ########################################################

    def list_jupyter_notebooks(self, active=False, as_type="object"):
        """
        List the jupyter notebooks of a project.

        :param bool active: if True, only return currently running jupyter notebooks (defaults to **active**).
        :param bool as_type: How to return the list. Supported values are "listitems" and "object" (defaults to
            **object**).

        :returns: The list of the notebooks. If "as_type" is "listitems", each one as a
            :class:`dataikuapi.dss.jupyternotebook.DSSJupyterNotebookListItem`, if "as_type" is "objects", each one as a
            :class:`dataikuapi.dss.jupyternotebook.DSSJupyterNotebook`
        :rtype: list of :class:`dataikuapi.dss.jupyternotebook.DSSJupyterNotebook` or list of
            :class:`dataikuapi.dss.jupyternotebook.DSSJupyterNotebookListItem`
        """
        notebook_items = self.client._perform_json("GET", "/projects/%s/jupyter-notebooks/" % self.project_key,
                                                   params={"active": active})
        if as_type == "listitems" or as_type == "listitem":
            return [DSSJupyterNotebookListItem(self.client, notebook_item) for notebook_item in notebook_items]
        elif as_type == "objects" or as_type == "object":
            return [DSSJupyterNotebook(self.client, self.project_key, notebook_item["name"]) for notebook_item in
                    notebook_items]
        else:
            raise ValueError("Unknown as_type")

    def get_jupyter_notebook(self, notebook_name):
        """
        Get a handle to interact with a specific jupyter notebook

        :param str notebook_name: The name of the jupyter notebook to retrieve

        :returns: A handle to interact with this jupyter notebook
        :rtype: :class:`dataikuapi.dss.jupyternotebook.DSSJupyterNotebook` jupyter notebook handle
        """
        return DSSJupyterNotebook(self.client, self.project_key, notebook_name)

    def create_jupyter_notebook(self, notebook_name, notebook_content):
        """
        Create a new jupyter notebook and get a handle to interact with it

        :param str notebook_name: the name of the notebook to create
        :param dict notebook_content: the data of the notebook to create, as a dict.
            The data will be converted to a JSON string internally.
            Use :meth:`DSSJupyterNotebook.get_content()` on a similar existing **DSSJupyterNotebook** object in order
            to get a sample definition object.
        :returns: A handle to interact with the newly created jupyter notebook
        :rtype: :class:`dataikuapi.dss.jupyternotebook.DSSJupyterNotebook` jupyter notebook handle
        """
        self.client._perform_json("POST", "/projects/%s/jupyter-notebooks/%s" % (self.project_key, notebook_name),
                                  body=notebook_content)
        return self.get_jupyter_notebook(notebook_name)

    ########################################################
    # Continuous activities
    ########################################################

    def list_continuous_activities(self, as_objects=True):
        """
        List the continuous activities in this project

        :param bool as_objects: if True, returns a list of
            :class:`dataikuapi.dss.continuousactivity.DSSContinuousActivity` objects, else returns a list of python
            dicts (defaults to **True**)

        :returns: a list of the continuous activities, each one as a python dict, containing both the definition and
            the state
        :rtype: list
        """
        list = self.client._perform_json("GET", "/projects/%s/continuous-activities/" % self.project_key)
        if as_objects:
            return [DSSContinuousActivity(self.client, a['projectKey'], a['recipeId']) for a in list]
        else:
            return list

    def get_continuous_activity(self, recipe_id):
        """
        Get a handler to interact with a specific continuous activities

        :param str recipe_id: the identifier of the recipe controlled by the continuous activity

        :returns: A job handle
        :rtype: :class:`dataikuapi.dss.continuousactivity.DSSContinuousActivity`
        """
        return DSSContinuousActivity(self.client, self.project_key, recipe_id)

    ########################################################
    # Variables
    ########################################################

    def get_variables(self):
        """
        Gets the variables of this project.

        :returns: a dictionary containing two dictionaries : "standard" and "local".
                  "standard" are regular variables, exported with bundles.
                  "local" variables are not part of the bundles for this project
        :rtype: dict
        """
        return self.client._perform_json(
            "GET", "/projects/%s/variables/" % self.project_key)

    def set_variables(self, obj):
        """
        Sets the variables of this project.

        .. warning::
            If executed from a python recipe, the changes made by `set_variables` will not be "seen" in that recipe.
            Use the internal API dataiku.get_custom_variables() instead if this behavior is needed

        :param dict obj: must be a modified version of the object returned by get_variables
        """
        if not "standard" in obj:
            raise ValueError("Missing 'standard' key in argument")
        if not "local" in obj:
            raise ValueError("Missing 'local' key in argument")

        self.client._perform_empty(
            "PUT", "/projects/%s/variables/" % self.project_key, body=obj)

    def update_variables(self, variables, type="standard"):
        """
        Updates a set of variables for this project

        :param variables dict: a dict of variable name -> value to set. Keys of the dict must be strings.
                    Values in the dict can be strings, numbers, booleans, lists or dicts
        :param type str: Can be "standard" to update regular variables or "local" to update local-only
                    variables that are not part of bundles for this project (defaults to **standard**)
        """

        current_variables = self.get_variables()
        current_variables[type].update(variables)
        self.set_variables(current_variables)

    ########################################################
    # API Services
    ########################################################

    def list_api_services(self):
        """
        List the API services in this project

        :returns: the list of API services, each one as a python dict
        :rtype: list
        """
        return self.client._perform_json(
            "GET", "/projects/%s/apiservices/" % self.project_key)

    def create_api_service(self, service_id):
        """
        Create a new API service, and returns a handle to interact with it. The newly-created
        service does not have any endpoint.

        :param str service_id: the ID of the API service to create
        :returns: A API Service handle
        :rtype: :class:`dataikuapi.dss.apiservice.DSSAPIService`
        """
        self.client._perform_empty("POST", "/projects/%s/apiservices/%s" % (self.project_key, service_id))
        return DSSAPIService(self.client, self.project_key, service_id)

    def get_api_service(self, service_id):
        """
        Get a handle to interact with a specific API Service from the API Designer

        :param str service_id: The identifier of the API Designer API Service to retrieve
        :returns: A handle to interact with this API Service
        :rtype: :class:`dataikuapi.dss.apiservice.DSSAPIService`
        """
        return DSSAPIService(self.client, self.project_key, service_id)

    ########################################################
    # Bundles / Export and Publish (Design node)
    ########################################################

    def list_exported_bundles(self):
        """
        List all the bundles created in this project on the Design Node.

        :returns: A dictionary of all bundles for a project on the Design node.
        :rtype: dict
        """
        return self.client._perform_json("GET", "/projects/%s/bundles/exported" % self.project_key)

    def export_bundle(self, bundle_id):
        """
        Creates a new project bundle on the Design node

        :param str bundle_id: bundle id tag
        """
        return self.client._perform_json("PUT", "/projects/%s/bundles/exported/%s" % (self.project_key, bundle_id))

    def get_exported_bundle_archive_stream(self, bundle_id):
        """
        Download a bundle archive that can be deployed in a DSS automation Node, as a binary stream.

        .. warning::

            The stream must be closed after use. Use a **with** statement to handle closing the stream at the end of
            the block by default. For example:

            .. code-block:: python

                    with project.get_exported_bundle_archive_stream('v1') as fp:
                        # use fp

                    # or explicitly close the stream after use
                    fp = project.get_exported_bundle_archive_stream('v1')
                    # use fp, then close
                    fp.close()

        :param str bundle_id: the identifier of the bundle

        """
        return self.client._perform_raw("GET",
                                        "/projects/%s/bundles/exported/%s/archive" % (self.project_key, bundle_id))

    def download_exported_bundle_archive_to_file(self, bundle_id, path):
        """
        Download a bundle archive that can be deployed in a DSS automation Node into the given output file.

        :param str bundle_id: the identifier of the bundle
        :param str path: if "-", will write to /dev/stdout
        """
        if path == "-":
            path = "/dev/stdout"
        stream = self.get_exported_bundle_archive_stream(bundle_id)

        with open(path, 'wb') as f:
            for chunk in stream.iter_content(chunk_size=10000):
                if chunk:
                    f.write(chunk)
                    f.flush()
        stream.close()

    def publish_bundle(self, bundle_id, published_project_key=None):
        """
        Publish a bundle on the Project Deployer.

        :param str bundle_id: The identifier of the bundle
        :param str published_project_key: The key of the project on the Project Deployer where the bundle will be
            published.A new published project will be created if none matches the key.
            If the parameter is not set, the key from the current :class:`DSSProject` is used.

        :returns: a dict with info on the bundle state once published. It contains the keys "publishedOn" for the
            publish date, "publishedBy" for the user who published the bundle, and "publishedProjectKey" for the key of
            the Project Deployer project used.
        :rtype: dict
        """
        params = None
        if published_project_key is not None:
            params = {"publishedProjectKey": published_project_key}
        return self.client._perform_json("POST", "/projects/%s/bundles/%s/publish" % (self.project_key, bundle_id),
                                         params=params)

    ########################################################
    # Bundles / Import (Automation node)
    ########################################################

    def list_imported_bundles(self):
        """
        List all the bundles imported for this project, on the Automation node.

        :returns: a dict containing bundle imports for a project, on the Automation node.
        :rtype: dict
        """
        return self.client._perform_json("GET", "/projects/%s/bundles/imported" % self.project_key)

    def import_bundle_from_archive(self, archive_path):
        """
        Imports a bundle from a zip archive path on the Automation node.

        :param str archive_path: A full path to a zip archive, for example `/home/dataiku/my-bundle-v1.zip`
        """
        return self.client._perform_json("POST",
                                         "/projects/%s/bundles/imported/actions/importFromArchive" % (self.project_key),
                                         params={"archivePath": osp.abspath(archive_path)})

    def import_bundle_from_stream(self, fp):
        """
        Imports a bundle from a file stream, on the Automation node.

        Usage example:

        .. code-block:: python

            project = client.get_project('MY_PROJECT')
            with open('/home/dataiku/my-bundle-v1.zip', 'rb') as f:
                project.import_bundle_from_stream(f)

        :param file-like fp: file handler.
        """
        files = {'file': fp}
        return self.client._perform_empty("POST",
                                          "/projects/%s/bundles/imported/actions/importFromStream" % (self.project_key),
                                          files=files)

    def activate_bundle(self, bundle_id, scenarios_to_enable=None):
        """
        Activates a bundle in this project.

        :param str bundle_id: The ID of the bundle to activate
        :param dict scenarios_to_enable: An optional dict of scenarios to enable or disable upon bundle activation. The
               format of the dict should be scenario IDs as keys with values of True or False (defaults to **{}**).
        :returns: A report containing any error or warning messages that occurred during bundle activation
        :rtype: dict
        """
        options = {"scenariosActiveOnActivation": scenarios_to_enable} if scenarios_to_enable else {}

        return self.client._perform_json("POST",
                                         "/projects/%s/bundles/imported/%s/actions/activate" % (
                                         self.project_key, bundle_id), body=options)

    def preload_bundle(self, bundle_id):
        """
        Preloads a bundle that has been imported on the Automation node

        :param str bundle_id: the bundle_id for an existing imported bundle
        """
        return self.client._perform_json("POST",
                                         "/projects/%s/bundles/imported/%s/actions/preload" % (
                                         self.project_key, bundle_id))

    ########################################################
    # Scenarios
    ########################################################

    def list_scenarios(self, as_type="listitems"):
        """
        List the scenarios in this project.

        :param str as_type: How to return the list. Supported values are "listitems" and "objects"
            (defaults to **listitems**).
        :returns: The list of the datasets. If "rtype" is "listitems", each one as a
            :class:`dataikuapi.dss.scenario.DSSScenarioListItem`.
            If "rtype" is "objects", each one as a :class:`dataikuapi.dss.scenario.DSSScenario`
        :rtype: list
        """
        items = self.client._perform_json("GET", "/projects/%s/scenarios/" % self.project_key)
        if as_type == "listitems":
            return [DSSScenarioListItem(self.client, item) for item in items]
        elif as_type == "objects":
            return [DSSScenario(self.client, self.project_key, item["id"]) for item in items]
        else:
            raise ValueError("Unknown as_type")

    def get_scenario(self, scenario_id):
        """
        Get a handle to interact with a specific scenario

        :param str: scenario_id: the ID of the desired scenario

        :returns: A scenario handle
        :rtype: :class:`dataikuapi.dss.scenario.DSSScenario`
        """
        return DSSScenario(self.client, self.project_key, scenario_id)

    def create_scenario(self, scenario_name, type, definition=None):
        """
        Create a new scenario in the project, and return a handle to interact with it

        :param str scenario_name: The name for the new scenario. This does not need to be unique
                                (although this is strongly recommended)
        :param str type: The type of the scenario. MUst be one of 'step_based' or 'custom_python'
        :param dict definition: the JSON definition of the scenario. Use **get_definition(with_status=False)** on an
                existing **DSSScenario** object in order to get a sample definition object
                (defaults to **{'params': {}}**)

        :returns: a :class:`dataikuapi.dss.scenario.DSSScenario` handle to interact with the newly-created scenario
        """
        if definition is None:
            definition = {'params': {}}
        definition['type'] = type
        definition['name'] = scenario_name
        scenario_id = self.client._perform_json("POST", "/projects/%s/scenarios/" % self.project_key,
                                                body=definition)['id']
        return DSSScenario(self.client, self.project_key, scenario_id)

    ########################################################
    # Recipes
    ########################################################

    def list_recipes(self, as_type="listitems"):
        """
        List the recipes in this project

        :param str as_type: How to return the list. Supported values are "listitems" and "objects"
            (defaults to **listitems**).
        :returns: The list of the recipes. If "as_type" is "listitems", each one as a
            :class:`dataikuapi.dss.recipe.DSSRecipeListItem`. If "as_type" is "objects", each one as a
            :class:`dataikuapi.dss.recipe.DSSRecipe`
        :rtype: list
        """
        items = self.client._perform_json("GET", "/projects/%s/recipes/" % self.project_key)
        if as_type == "listitems" or as_type == "listitem":
            return [DSSRecipeListItem(self.client, item) for item in items]
        elif as_type == "objects" or as_type == "object":
            return [DSSRecipe(self.client, self.project_key, item["name"]) for item in items]
        else:
            raise ValueError("Unknown as_type")

    def get_recipe(self, recipe_name):
        """
        Gets a :class:`dataikuapi.dss.recipe.DSSRecipe` handle to interact with a recipe

        :param str recipe_name: The name of the recipe

        :returns: A recipe handle
        :rtype: :class:`dataikuapi.dss.recipe.DSSRecipe`
        """
        return DSSRecipe(self.client, self.project_key, recipe_name)

    def create_recipe(self, recipe_proto, creation_settings):
        """
        Create a new recipe in the project, and return a handle to interact with it.
        We strongly recommend that you use the creator helpers instead of calling this directly.

        Some recipe types require additional parameters in creation_settings:

        * 'grouping' : a 'groupKey' column name
        * 'python', 'sql_query', 'hive', 'impala' : the code of the recipe as a 'payload' string

        :param dict recipe_proto: a prototype for the recipe object. Must contain at least 'type' and 'name'
        :param dict creation_settings: recipe-specific creation settings

        :returns: A recipe handle
        :rtype: :class:`dataikuapi.dss.recipe.DSSRecipe`
        """
        recipe_proto["projectKey"] = self.project_key
        definition = {'recipePrototype': recipe_proto, 'creationSettings': creation_settings}
        recipe_name = self.client._perform_json("POST", "/projects/%s/recipes/" % self.project_key,
                                                body=definition)['name']
        return DSSRecipe(self.client, self.project_key, recipe_name)

    def new_recipe(self, type, name=None):
        """
        Initializes the creation of a new recipe. Returns a :class:`dataikuapi.dss.recipe.DSSRecipeCreator`
        or one of its subclasses to complete the creation of the recipe.

        Usage example:

        .. code-block:: python

            grouping_recipe_builder = project.new_recipe("grouping")
            grouping_recipe_builder.with_input("dataset_to_group_on")
            # Create a new managed dataset for the output in the "filesystem_managed" connection
            grouping_recipe_builder.with_new_output("grouped_dataset", "filesystem_managed")
            grouping_recipe_builder.with_group_key("column")
            recipe = grouping_recipe_builder.build()

            # After the recipe is created, you can edit its settings
            recipe_settings = recipe.get_settings()
            recipe_settings.set_column_aggregations("value", sum=True)
            recipe_settings.save()

            # And you may need to apply new schemas to the outputs
            recipe.compute_schema_updates().apply()

        :param str type: Type of the recipe
        :param str name: Optional, base name for the new recipe.
        :returns: A new DSS Recipe Creator handle
        :rtype: :class:`dataikuapi.dss.recipe.DSSRecipeCreator`
        """

        if type == "grouping":
            return recipe.GroupingRecipeCreator(name, self)
        elif type == "window":
            return recipe.WindowRecipeCreator(name, self)
        elif type == "sync":
            return recipe.SyncRecipeCreator(name, self)
        elif type == "sort":
            return recipe.SortRecipeCreator(name, self)
        elif type == "topn":
            return recipe.TopNRecipeCreator(name, self)
        elif type == "distinct":
            return recipe.DistinctRecipeCreator(name, self)
        elif type == "join":
            return recipe.JoinRecipeCreator(name, self)
        elif type == "vstack":
            return recipe.StackRecipeCreator(name, self)
        elif type == "sampling":
            return recipe.SamplingRecipeCreator(name, self)
        elif type == "split":
            return recipe.SplitRecipeCreator(name, self)
        elif type == "prepare" or type == "shaker":
            return recipe.PrepareRecipeCreator(name, self)
        elif type == "prediction_scoring":
            return recipe.PredictionScoringRecipeCreator(name, self)
        elif type == "evaluation":
            return recipe.EvaluationRecipeCreator(name, self)
        elif type == "standalone_evaluation":
            return recipe.StandaloneEvaluationRecipeCreator(name, self)
        elif type == "clustering_scoring":
            return recipe.ClusteringScoringRecipeCreator(name, self)
        elif type == "download":
            return recipe.DownloadRecipeCreator(name, self)
        elif type == "sql_query":
            return recipe.SQLQueryRecipeCreator(name, self)
        elif type in ["python", "r", "sql_script", "pyspark", "sparkr", "spark_scala", "shell"]:
            return recipe.CodeRecipeCreator(name, type, self)

    ########################################################
    # Flow
    ########################################################

    def get_flow(self):
        """
        :returns: A Flow handle
        :rtype: A :class:`dataikuapi.dss.flow.DSSProjectFlow`
        """
        return DSSProjectFlow(self.client, self)

    ########################################################
    # Security
    ########################################################

    def sync_datasets_acls(self):
        """
        Resync permissions on HDFS datasets in this project

        .. attention::
            This call requires an API key with admin rights

        :returns: a handle to the task of resynchronizing the permissions
        :rtype: :class:`dataikuapi.dss.future.DSSFuture`

        """
        future_response = self.client._perform_json(
            "POST", "/projects/%s/actions/sync" % (self.project_key))
        return DSSFuture(self.client, future_response.get('jobId', None), future_response)

    ########################################################
    # Notebooks
    ########################################################

    def list_running_notebooks(self, as_objects=True):
        """
        .. caution::
            Deprecated. Use :meth:`DSSProject.list_jupyter_notebooks`

        List the currently-running notebooks

        :returns: list of notebooks. Each object contains at least a 'name' field
        :rtype: list
        """
        notebook_list = self.client._perform_json("GET", "/projects/%s/notebooks/active" % self.project_key)
        if as_objects:
            return [DSSNotebook(self.client, notebook['projectKey'], notebook['name'], notebook) for notebook in
                    notebook_list]
        else:
            return notebook_list

    ########################################################
    # Tags
    ########################################################

    def get_tags(self):
        """
        List the tags of this project.

        :returns: a dictionary containing the tags with a color
        :rtype: dict
        """
        return self.client._perform_json("GET", "/projects/%s/tags" % self.project_key)

    def set_tags(self, tags=None):
        """
        Set the tags of this project.
        :param dict tags: must be a modified version of the object returned by list_tags (defaults to **{}**)
        """
        if tags is None:
            tags = {}
        return self.client._perform_empty("PUT", "/projects/%s/tags" % self.project_key, body=tags)

    ########################################################
    # Macros
    ########################################################

    def list_macros(self, as_objects=False):
        """
        List the macros accessible in this project

        :param as_objects: if True, return the macros as :class:`dataikuapi.dss.macro.DSSMacro`
                        macro handles instead of a list of python dicts (defaults to **False**)
        :returns: the list of the macros
        :rtype: list
        """
        macros = self.client._perform_json(
            "GET", "/projects/%s/runnables/" % self.project_key)
        if as_objects:
            return [DSSMacro(self.client, self.project_key, m["runnableType"], m) for m in macros]
        else:
            return macros

    def get_macro(self, runnable_type):
        """
        Get a handle to interact with a specific macro

        :param str runnable_type: the identifier of a macro
        :returns: A macro handle
        :rtype: :class:`dataikuapi.dss.macro.DSSMacro`
        """
        return DSSMacro(self.client, self.project_key, runnable_type)

    ########################################################
    # Wiki
    ########################################################
    def get_wiki(self):
        """
        Get the wiki

        :returns: the wiki associated to the project
        :rtype: :class:`dataikuapi.dss.wiki.DSSWiki`
        """
        return DSSWiki(self.client, self.project_key)

    ########################################################
    # Discussions
    ########################################################
    def get_object_discussions(self):
        """
        Get a handle to manage discussions on the project

        :returns: the handle to manage discussions
        :rtype: :class:`dataikuapi.dss.discussion.DSSObjectDiscussions`
        """
        return DSSObjectDiscussions(self.client, self.project_key, "PROJECT", self.project_key)

    ########################################################
    # Tables import
    ########################################################

    def init_tables_import(self):
        """
        Start an operation to import Hive or SQL tables as datasets into this project

        :returns: a :class:`dataikuapi.dss.project.TablesImportDefinition` to add tables to import
        :rtype: :class:`dataikuapi.dss.project.TablesImportDefinition`
        """
        return TablesImportDefinition(self.client, self.project_key)

    def list_sql_schemas(self, connection_name):
        """
        Lists schemas from which tables can be imported in a SQL connection

        :param str connection_name: name of the SQL connection

        :returns: an array of schemas names
        :rtype: list
        """
        return self._list_schemas(connection_name)

    def list_hive_databases(self):
        """
        Lists Hive databases from which tables can be imported

        :returns: an array of databases names
        :rtype: list
        """
        return self._list_schemas("@virtual(hive-jdbc):default")

    def _list_schemas(self, connection_name):
        return self.client._perform_json("GET", "/projects/%s/datasets/tables-import/actions/list-schemas" % (
            self.project_key),
                                         params={"connectionName": connection_name})

    def list_sql_tables(self, connection_name, schema_name=None):
        """
        Lists tables to import in a SQL connection

        :param str connection_name: name of the SQL connection
        :param str schema_name: Optional, name of the schema in the SQL connection in which to list tables.

        :returns: an array of tables
        :rtype: list
        """
        ret = self.client._perform_json("GET",
                                        "/projects/%s/datasets/tables-import/actions/list-tables" % (self.project_key),
                                        params={"connectionName": connection_name, "schemaName": schema_name})

        def to_schema_table_pair(x):
            return {"schema": x.get("schema", None), "table": x["table"]}

        return [to_schema_table_pair(x) for x in DSSFuture.get_result_wait_if_needed(self.client, ret)['tables']]

    def list_hive_tables(self, hive_database):
        """
        Lists tables to import in a Hive database

        :param str hive_database: name of the Hive database

        :returns: an array of tables
        :rtype: list
        """
        connection_name = "@virtual(hive-jdbc):" + hive_database
        ret = self.client._perform_json("GET",
                                        "/projects/%s/datasets/tables-import/actions/list-tables" % (self.project_key),
                                        params={"connectionName": connection_name})

        def to_schema_table_pair(x):
            return {"schema": x.get("databaseName", None), "table": x["table"]}

        return [to_schema_table_pair(x) for x in DSSFuture.get_result_wait_if_needed(self.client, ret)['tables']]

    def list_elasticsearch_indices_or_aliases(self, connection_name):
        ret = self.client._perform_json("GET", "/projects/%s/datasets/tables-import/actions/list-indices" % self.project_key, params={"connectionName": connection_name})
        return DSSFuture.get_result_wait_if_needed(self.client, ret)

    ########################################################
    # App designer
    ########################################################
    def get_app_manifest(self):
        """
        Gets the manifest of the application if the project is an app template or an app instance, fails otherwise.

        :returns: the manifest of the application associated to the project
        :rtype: :class:`dataikuapi.dss.app.DSSAppManifest`
        """
        raw_data = self.client._perform_json("GET", "/projects/%s/app-manifest" % self.project_key)
        return DSSAppManifest(self.client, raw_data, self.project_key)

    ########################################################
    # MLflow experiment tracking
    ########################################################
    def setup_mlflow(self, managed_folder, host=None):
        """
        Set up the dss-plugin for MLflow

        :param object managed_folder: the managed folder where MLflow artifacts should be stored. Can be either
            a managed folder id as a string, a :class:`dataikuapi.dss.managedfolder.DSSManagedFolder`, or
            a :class:`dataiku.Folder`
        :param str host: setup a custom host if the backend used is not DSS (defaults to **None**).
        """
        return MLflowHandle(client=self.client, project=self, managed_folder=managed_folder, host=host)

    def get_mlflow_extension(self):
        """
        Get a handle to interact with the extension of MLflow provided by DSS

        :returns: A Mlflow Extension handle
        :rtype: :class:`dataikuapi.dss.mlflow.DSSMLflowExtension`

        """
        return DSSMLflowExtension(client=self.client, project_key=self.project_key)

    ########################################################
    # Code studios
    ########################################################
    def list_code_studios(self, as_type="listitems"):
        """
        List the code studio objects in this project

        :param str as_type: How to return the list. Supported values are "listitems" and "objects"
            (defaults to **listitems**).

        :returns: the list of the code studio objects, each one as a python dict
        :rtype: list
        """
        items = self.client._perform_json(
            "GET", "/projects/%s/code-studios/" % self.project_key)
        if as_type == "listitems" or as_type == "listitem":
            return [DSSCodeStudioObjectListItem(self.client, self.project_key, item) for item in items]
        elif as_type == "objects" or as_type == "object":
            return [DSSCodeStudioObject(self.client, self.project_key, item["id"]) for item in items]
        else:
            raise ValueError("Unknown as_type")

    def get_code_studio(self, code_studio_id):
        """
        Get a handle to interact with a specific code studio object

        :param str code_studio_id: the identifier of the desired code studio object

        :returns: A code studio object handle
        :rtype: :class:`dataikuapi.dss.codestudio.DSSCodeStudioObject`
        """
        return DSSCodeStudioObject(self.client, self.project_key, code_studio_id)

    def create_code_studio(self, name, template_id):
        """
        Create a new code studio object in the project, and return a handle to interact with it

        :param str name: the name of the code studio object
        :param str template_id: the identifier of a code studio template

        :returns: A code studio object handle
        :rtype: :class:`dataikuapi.dss.codestudio.DSSCodeStudioObject`
        """
        obj = {
            "name": name,
            "templateId": template_id
        }
        res = self.client._perform_json("POST", "/projects/%s/code-studios/" % self.project_key, body=obj)
        code_studio_id = res['codeStudio']['id']
        return DSSCodeStudioObject(self.client, self.project_key, code_studio_id)

    ########################################################
    # Project libraries
    ########################################################
    def list_library_files(self):
        """
        Get the hierarchy of files in the library
        """
        return self.client._perform_json("GET", "/projects/%s/libraries/contents" % (self.project_key))

    def get_library_file(self, path):
        """
        Get a file from the libraries folder

        :param str path: the path of the file, relative to the root of the library

        :return: a file-like object containing the file's content
        """
        return self.client._perform_json("GET", "/projects/%s/libraries/contents/%s" % (self.project_key, path))

    def put_library_file(self, path, f):
        """
        Update a file in the library folder

        :param file-like f: the file contents, as a file-like object
        :param str path: the path of the file, relative ot the root of the library
        """
        data = f.read()
        return self.client._perform_empty("POST", "/projects/%s/libraries/contents/%s" % (self.project_key, path), raw_body=data)

    def delete_library_file(self, path):
        """
        Delete a file in the library folder

        :param str path: the path of the file, relative ot the root of the library
        """
        return self.client._perform_empty("DELETE", "/projects/%s/libraries/contents/%s" % (self.project_key, path))

    def add_library_folder(self, path):
        """
        Create a folder in the library

        :param str path: the path of the folder, relative ot the root of the library
        """
        return self.client._perform_empty("POST", "/projects/%s/libraries/folders/%s" % (self.project_key, path))

<<<<<<< HEAD
=======
    def rename_library_file(self, path, new_name):
        """
        Rename a file/folder in the library

        :param str path: the path of the file/folder, relative ot the root of the library
        :param str new_name: the parameters containing the new name of the file/folder
        """
        return self.client._perform_empty("PUT", "/projects/%s/libraries/contents/rename/%s" % (self.project_key, path), body={"newName": new_name})

    def move_library_file(self, path, new_path):
        """
        Move a file/folder in the library

        :param str path: the path of the file/folder, relative ot the root of the library
        :param str new_path: the new path relative at the root of the library
        """
        return self.client._perform_empty("PUT", "/projects/%s/libraries/contents/move/%s" % (self.project_key, path), body={"newPath": new_path})

>>>>>>> e5ad5931
class TablesImportDefinition(object):
    """
    Temporary structure holding the list of tables to import
    """

    def __init__(self, client, project_key):
        """Do not call this directly, use :meth:`DSSProject.init_tables_import`"""
        self.client = client
        self.project_key = project_key
        self.keys = []

    def add_hive_table(self, hive_database, hive_table):
        """Add a Hive table to the list of tables to import

        :param str hive_database: the name of the Hive database
        :param str hive_table: the name of the Hive table
        """
        self.keys.append({
            "connectionName": "@virtual(hive-jdbc):" + hive_database,
            "name": hive_table
        })

    def add_sql_table(self, connection, schema, table):
<<<<<<< HEAD
        """Add a SQL table to the list of table to import

        :param str connection: the name of the SQL connection
        :param str schema: the schema of the table
        :param str table: the name of the SQL table
        """
=======
        """Add a SQL table to the list of tables to import"""
>>>>>>> e5ad5931
        self.keys.append({
            "connectionName": connection,
            "schema": schema,
            "name": table
        })

    def add_elasticsearch_index_or_alias(self, connection, index_or_alias):
        """Add an Elastic Search index or alias to the list of tables to import"""
        self.keys.append({"connectionName": connection, "name": index_or_alias})

    def prepare(self):
        """
        Run the first step of the import process. In this step, DSS will check
        the tables whose import you have requested and prepare dataset names and
        target connections

        :returns: an object that allows you to finalize the import process
        :rtype: :class:`TablesPreparedImport`

        """
        ret = self.client._perform_json("POST", "/projects/%s/datasets/tables-import/actions/prepare-from-keys" % (
            self.project_key),
                                        body={"keys": self.keys})

        future = self.client.get_future(ret["jobId"])
        future.wait_for_result()
        return TablesPreparedImport(self.client, self.project_key, future.get_result())


class TablesPreparedImport(object):
    """Result of preparing a tables import. Import can now be finished"""

    def __init__(self, client, project_key, candidates):
        """Do not call this directly, use :meth:`DSSProject.init_tables_import` and then prepare"""
        self.client = client
        self.project_key = project_key
        self.candidates = candidates

    def execute(self):
        """
        Starts executing the import in background and returns a :class:`dataikuapi.dss.future.DSSFuture`
        to wait on the result

        :returns: a future to wait on the result
        :rtype: :class:`dataikuapi.dss.future.DSSFuture`
        """
<<<<<<< HEAD
        ret = self.client._perform_json("POST",
                                        "/projects/%s/datasets/tables-import/actions/execute-from-candidates" % (
                                            self.project_key),
                                        body=self.candidates)
        return self.client.get_future(ret["jobId"])
=======
        ret = self.client._perform_json("POST", "/projects/%s/datasets/tables-import/actions/execute-from-candidates" % (self.project_key),
                body = self.candidates)
        return DSSFuture.from_resp(self.client, ret)
>>>>>>> e5ad5931


class DSSProjectSettings(object):
    """Settings of a DSS project"""

    def __init__(self, client, project_key, settings):
        """Do not call directly, use :meth:`DSSProject.get_settings`"""
        self.client = client
        self.project_key = project_key
        self.settings = settings

    def get_raw(self):
        """Gets all settings as a raw dictionary. This returns a reference to the raw settings, not a copy,
        so changes made to the returned object will be reflected when saving.

        :rtype: dict
        """
        return self.settings

    def set_python_code_env(self, code_env_name):
        """Sets the default Python code env used by this project

        :param str code_env_name: Identifier of the code env to use. If None, sets the project to use the builtin
            Python env
        """
        if code_env_name is None:
            self.settings["settings"]["codeEnvs"]["python"]["useBuiltinEnv"] = True
            self.settings["settings"]["codeEnvs"]["python"]["mode"] = "USE_BUILTIN_MODE"
        else:
            self.settings["settings"]["codeEnvs"]["python"]["useBuiltinEnv"] = False
            self.settings["settings"]["codeEnvs"]["python"]["envName"] = code_env_name
            self.settings["settings"]["codeEnvs"]["python"]["mode"] = "EXPLICIT_ENV"

    def set_r_code_env(self, code_env_name):
        """Sets the default R code env used by this project

        :param str code_env_name: Identifier of the code env to use. If None, sets the project to use the builtin R env
        """
        if code_env_name is None:
            self.settings["settings"]["codeEnvs"]["r"]["useBuiltinEnv"] = True
            self.settings["settings"]["codeEnvs"]["r"]["mode"] = "USE_BUILTIN_MODE"
        else:
            self.settings["settings"]["codeEnvs"]["r"]["useBuiltinEnv"] = False
            self.settings["settings"]["codeEnvs"]["r"]["envName"] = code_env_name
            self.settings["settings"]["codeEnvs"]["r"]["mode"] = "EXPLICIT_ENV"

    def set_container_exec_config(self, config_name):
        """Sets the default containerized execution config used by this project

        :param str config_name: Identifier of the containerized execution config to use. If None, sets the project
            to use local execution
        """
        if config_name is None:
            self.settings["settings"]["container"]["containerMode"] = "NONE"
        else:
            self.settings["settings"]["container"]["containerMode"] = "EXPLICIT_CONTAINER"
            self.settings["settings"]["container"]["containerConf"] = config_name

    def set_k8s_cluster(self, cluster, fallback_cluster=None):
        """Sets the Kubernetes cluster used by this project

        :param str cluster: Identifier of the cluster to use. May use variables expansion. If None, sets the project
                            to use the globally-defined cluster
        :param str fallback_cluster: Identifier of the cluster to use if the variable used for "cluster" does not exist
            (defaults to **None**)
        """
        if cluster is None:
            self.settings["settings"]["k8sCluster"]["clusterMode"] = "INHERIT"
        else:
            self.settings["settings"]["k8sCluster"]["clusterMode"] = "EXPLICIT_CLUSTER"
            self.settings["settings"]["k8sCluster"]["clusterId"] = cluster
            self.settings["settings"]["k8sCluster"]["defaultClusterId"] = fallback_cluster

    def set_cluster(self, cluster, fallback_cluster=None):
        """Sets the Hadoop/Spark cluster used by this project

        :param str cluster: Identifier of the cluster to use. May use variables expansion. If None, sets the project
                            to use the globally-defined cluster
        :param str fallback_cluster: Identifier of the cluster to use if the variable used for "cluster" does not exist
            (defaults to **None**)
        """
        if cluster is None:
            self.settings["settings"]["cluster"]["clusterMode"] = "INHERIT"
        else:
            self.settings["settings"]["cluster"]["clusterMode"] = "EXPLICIT_CLUSTER"
            self.settings["settings"]["cluster"]["clusterId"] = cluster
            self.settings["settings"]["cluster"]["defaultClusterId"] = fallback_cluster

    def add_exposed_object(self, object_type, object_id, target_project):
        """
        Exposes an object from this project to another project.
        Does nothing if the object was already exposed to the target project

        :param str object_type: type of the object to expose
        :param str object_id: id of the object to expose
        :param str target_project: id of the project in which to expose the object
        """
        found_eo = None
        for eo in self.settings["exposedObjects"]["objects"]:
            if eo["type"] == object_type and eo["localName"] == object_id:
                found_eo = eo
                break

        if found_eo is None:
            found_eo = {"type": object_type, "localName": object_id, "rules": []}
            self.settings["exposedObjects"]["objects"].append(found_eo)

        already_exists = False
        for rule in found_eo["rules"]:
            if rule["targetProject"] == target_project:
                already_exists = True
                break

        if not already_exists:
            found_eo["rules"].append({"targetProject": target_project})

    def save(self):
        """Saves back the settings to the project"""

        self.client._perform_empty("PUT", "/projects/%s/settings" % (self.project_key),
                                   body=self.settings)


class JobDefinitionBuilder(object):
    """
    Helper to run a job. Do not create this class directly, use :meth:`DSSProject.new_job`
    """

    def __init__(self, project, job_type="NON_RECURSIVE_FORCED_BUILD"):
        self.project = project
        self.definition = {'type': job_type, 'refreshHiveMetastore': False, 'outputs': []}

    def with_type(self, job_type):
        """
        Sets the build type

        :param job_type: the build type for the job  RECURSIVE_BUILD, NON_RECURSIVE_FORCED_BUILD,
                            RECURSIVE_FORCED_BUILD, RECURSIVE_MISSING_ONLY_BUILD
        """
        self.definition['type'] = job_type
        return self

    def with_refresh_metastore(self, refresh_metastore):
        """
        Sets whether the hive tables built by the job should have their definitions
        refreshed after the corresponding dataset is built

        :param bool refresh_metastore:
        """
        self.definition['refreshHiveMetastore'] = refresh_metastore
        return self

    def with_output(self, name, object_type=None, object_project_key=None, partition=None):
        """
        Adds an item to build in this job

        :param name: name of the output object
        :param object_type: type of object to build from: DATASET, MANAGED_FOLDER, SAVED_MODEL, STREAMING_ENDPOINT
            (defaults to **None**)
        :param object_project_key: PROJECT_KEY for the project that contains the object to build (defaults to **None**)
        :param partition: specify partition to build (defaults to **None**)
        """
        self.definition['outputs'].append(
            {'type': object_type, 'id': name, 'projectKey': object_project_key, 'partition': partition})
        return self

    def get_definition(self):
        """Gets the internal definition for this job"""
        return self.definition

    def start(self):
        """
        Starts the job, and return a :doc:`dataikuapi.dss.job.DSSJob` handle to interact with it.

        You need to wait for the returned job to complete

        :returns: a job handle
        :rtype: :class:`dataikuapi.dss.job.DSSJob`
        """
        job_def = self.project.client._perform_json("POST",
                                                    "/projects/%s/jobs/" % self.project.project_key,
                                                    body=self.definition)
        return DSSJob(self.project.client, self.project.project_key, job_def['id'])

    def start_and_wait(self, no_fail=False):
        """
        Starts the job, waits for it to complete and returns a :doc:`dataikuapi.dss.job.DSSJob` handle to interact
        with it

        Raises if the job failed.

        :param no_fail: if True, does not raise if the job failed (defaults to **False**).
        :returns: A job handle
        :rtype: :class:`dataikuapi.dss.job.DSSJob`
        """
        job = self.start()
        waiter = DSSJobWaiter(job)
        waiter.wait(no_fail)
        return job<|MERGE_RESOLUTION|>--- conflicted
+++ resolved
@@ -866,19 +866,12 @@
         """
         Creates a new external saved model for storing and managing MLFlow models
 
-<<<<<<< HEAD
         :param str name: Human readable name for the new saved model in the flow
         :param str prediction_type: Optional (but needed for most operations). One of BINARY_CLASSIFICATION, MULTICLASS
             or REGRESSION
 
-       :returns: A saved model handle
+       :returns: The created saved model handle
        :rtype: :class:`dataikuapi.dss.savedmodel.DSSSavedModel`
-=======
-        :param string name: Human readable name for the new saved model in the flow
-        :param string prediction_type: Optional (but needed for most operations). One of BINARY_CLASSIFICATION, MULTICLASS or REGRESSION
-        :returns: the created saved model
-        :rtype: :class:`dataikuapi.dss.savedmodel.DSSSavedModel`
->>>>>>> e5ad5931
         """
         model = {
             "savedModelType": "MLFLOW_PYFUNC",
@@ -1963,8 +1956,6 @@
         """
         return self.client._perform_empty("POST", "/projects/%s/libraries/folders/%s" % (self.project_key, path))
 
-<<<<<<< HEAD
-=======
     def rename_library_file(self, path, new_name):
         """
         Rename a file/folder in the library
@@ -1983,7 +1974,7 @@
         """
         return self.client._perform_empty("PUT", "/projects/%s/libraries/contents/move/%s" % (self.project_key, path), body={"newPath": new_path})
 
->>>>>>> e5ad5931
+
 class TablesImportDefinition(object):
     """
     Temporary structure holding the list of tables to import
@@ -2007,16 +1998,12 @@
         })
 
     def add_sql_table(self, connection, schema, table):
-<<<<<<< HEAD
-        """Add a SQL table to the list of table to import
+        """Add a SQL table to the list of tables to import
 
         :param str connection: the name of the SQL connection
         :param str schema: the schema of the table
         :param str table: the name of the SQL table
         """
-=======
-        """Add a SQL table to the list of tables to import"""
->>>>>>> e5ad5931
         self.keys.append({
             "connectionName": connection,
             "schema": schema,
@@ -2063,17 +2050,9 @@
         :returns: a future to wait on the result
         :rtype: :class:`dataikuapi.dss.future.DSSFuture`
         """
-<<<<<<< HEAD
-        ret = self.client._perform_json("POST",
-                                        "/projects/%s/datasets/tables-import/actions/execute-from-candidates" % (
-                                            self.project_key),
-                                        body=self.candidates)
-        return self.client.get_future(ret["jobId"])
-=======
         ret = self.client._perform_json("POST", "/projects/%s/datasets/tables-import/actions/execute-from-candidates" % (self.project_key),
                 body = self.candidates)
         return DSSFuture.from_resp(self.client, ret)
->>>>>>> e5ad5931
 
 
 class DSSProjectSettings(object):
