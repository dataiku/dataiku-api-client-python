--- conflicted
+++ resolved
@@ -530,11 +530,8 @@
             return DSSManagedFolder(self.flow.client, self.flow.project.project_key, node["ref"])
         elif node["type"] == "COMPUTABLE_SAVED_MODEL":
             return DSSSavedModel(self.flow.client, self.flow.project.project_key, node["ref"])
-<<<<<<< HEAD
-=======
         elif node["type"] == "COMPUTABLE_STREAMING_ENDPOINT":
             return DSSStreamingEndpoint(self.flow.client, self.flow.project.project_key, node["ref"])
->>>>>>> 77647f62
         else:
             # TODO add streaming elements
             raise Exception("unsupported node type: %s" % node["type"])
