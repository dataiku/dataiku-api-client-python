--- conflicted
+++ resolved
@@ -402,13 +402,31 @@
         """
         return self.project_create_analysis(self.dataset_name)
  
-    def list_analyses(self):
+    def list_analyses(self, as_type="listitems"):
         """
         List the visual analyses on this dataset
-        :return list of dicts
-        """
-        analysis_list = self.project.list_analyses()
-        return [desc for desc in analysis_list if self.dataset_name == desc.get('inputDataset')]
+        :param str as_type: How to return the list. Supported values are "listitems" and "objects".
+        :returns: The list of the analyses. If "as_type" is "listitems", each one as a dict,
+                  If "as_type" is "objects", each one as a :class:`dataikuapi.dss.analysis.DSSAnalysis` 
+        :rtype: list
+        """
+        analysis_list = [al for al in self.project.list_analyses() if self.dataset_name == al.get('inputDataset')]
+
+        if as_type == "listitems" or as_type == "listitem":
+            return analysis_list
+        elif as_type == "objects" or as_type == "object":
+            return [self.project.get_analysis(item["analysisId"])for item in analysis_list]
+        else:
+            raise ValueError("Unknown as_type")
+
+    def delete_analyses(self, drop_data=False):
+        """
+        Deletes all analyses that have this dataset as input dataset. Also deletes
+        ML tasks that are part of the analysis
+
+        :param: bool drop_data: whether to drop data for all ML tasks in the analysis
+        """
+        [analysis.delete(drop_data=drop_data) for analysis in self.list_analyses(as_type="objects")]
 
     ########################################################
     # Statistics worksheets
@@ -607,39 +625,7 @@
         builder.with_input(self.dataset_name)
         return builder
 
-<<<<<<< HEAD
-    ########################################################
-    # Creation of analyses
-    ########################################################
-
-    def new_analysis(self):
-        analysis = self.project.create_analysis(self.name)
-        return analysis
-
-    def list_analyses(self):
-        """Returns a list of json short description description of analysis that has this dataset as inputDataset
-
-        :return: list of dict with keys {'analysisId', 'analysisName', 'inputDataset'}
-
-        """
-        project_analysis_desc_list = self.project.list_analyses()
-        return [desc for desc in project_analysis_desc_list if self.name == desc.get('inputDataset')]
-
-    def delete_analyses(self, drop_data=False):
-        """Deletes all analyses that have this dataset as inputDataset
-
-        :param: bool drop_data: will drop analysis data if True. Default is False
-        """
-
-        desc_list = self.list_analyses()
-        dss_analysis_list = [self.project.get_analysis(desc['analysisId']) for desc in desc_list]
-        return [analysis.delete(drop_data=drop_data) for analysis in dss_analysis_list]
-
-
-class DSSDatasetSettings(object):
-=======
 class DSSDatasetSettings(DSSTaggableObjectSettings):
->>>>>>> 80cae22d
     def __init__(self, dataset, settings):
         super(DSSDatasetSettings, self).__init__(settings)
         self.dataset = dataset
