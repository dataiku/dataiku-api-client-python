from ..utils import DataikuException
from ..utils import DataikuUTF8CSVReader
from ..utils import DataikuStreamedHttpUTF8CSVReader
import json
import os
from requests import utils
from .metrics import ComputedMetrics
from .future import DSSFuture
from .discussion import DSSObjectDiscussions

try:
    basestring
except NameError:
    basestring = str
class DSSManagedFolder(object):
    """
    A managed folder on the DSS instance
    """
    def __init__(self, client, project_key, odb_id):
        self.client = client
        self.project = client.get_project(project_key)
        self.project_key = project_key
        self.odb_id = odb_id

    @property
    def id(self):
        return self.odb_id
    
    ########################################################
    # Managed folder deletion
    ########################################################
    
    def delete(self):
        """
        Delete the managed folder
        """
        return self.client._perform_empty(
            "DELETE", "/projects/%s/managedfolders/%s" % (self.project_key, self.odb_id))



    ########################################################
    # Managed folder definition
    ########################################################
    
    def get_definition(self):
        """
        Get the definition of the managed folder
        
        Returns:
            the definition, as a JSON object
        """
        return self.client._perform_json(
                "GET", "/projects/%s/managedfolders/%s" % (self.project_key, self.odb_id))

    def set_definition(self, definition):
        """
        Set the definition of the managed folder
        
        Args:
            definition: the definition, as a JSON object. You should only set a definition object 
            that has been retrieved using the get_definition call.
        """
        return self.client._perform_json(
                "PUT", "/projects/%s/managedfolders/%s" % (self.project_key, self.odb_id),
                body=definition)


    ########################################################
    # Managed folder contents
    ########################################################
    
    def list_contents(self):
        """
        Get the list of files in the managed folder
        
        Returns:
            the list of files, as a JSON object
        """
        return self.client._perform_json(
                "GET", "/projects/%s/managedfolders/%s/contents" % (self.project_key, self.odb_id))

    def get_file(self, path):
        """
        Get a file from the managed folder
        
        Returns:
            the file's content, as a stream
        """
        return self.client._perform_raw(
                "GET", "/projects/%s/managedfolders/%s/contents/%s" % (self.project_key, self.odb_id, utils.quote(path)))

    def delete_file(self, path):
        """
        Delete a file from the managed folder
        """
        return self.client._perform_empty(
                "DELETE", "/projects/%s/managedfolders/%s/contents/%s" % (self.project_key, self.odb_id, utils.quote(path)))

    def put_file(self, path, f):
        """
        Upload the file to the managed folder

        Args:
            f: the file contents, as a stream
            path: the path of the file
        """
        return self.client._perform_json_upload(
                "POST", "/projects/%s/managedfolders/%s/contents/%s" % (self.project_key, self.odb_id, utils.quote(path)),
                "", f)

    def upload_folder(self, path, folder):
        """
<<<<<<< HEAD
        Upload folder and its content as path in the managed folder.
=======
        Upload the content of a folder at path in the managed folder.

        Note: upload_folder("target", "source") will result in "target" containing the content
        of "source", not in "target" containing "source".
>>>>>>> 35846a2b

        :param str path: the destination path of the folder in the managed folder
        :param str folder: path  (absolute or relative) of the source folder to upload
        """
<<<<<<< HEAD
        real_root = os.path.realpath(folder)
        for root, _, files in os.walk(real_root):
            for file in files:
                filename = os.path.join(root, file)
                relpath = os.path.relpath(filename, real_root)
                with open(filename, "rb") as f:
                    self.put_file(os.path.join(path, relpath), f)
=======
        for root, _, files in os.walk(folder):
            for file in files:
                filename = os.path.join(root, file)
                with open(filename, "rb") as f:
                    self.put_file(os.path.join(path, os.path.relpath(filename, folder)), f)
>>>>>>> 35846a2b

    ########################################################
    # Managed folder actions
    ########################################################

    def compute_metrics(self, metric_ids=None, probes=None):
        """
        Compute metrics on this managed folder. If the metrics are not specified, the metrics
        setup on the managed folder are used.
        """
        url = "/projects/%s/managedfolders/%s/actions" % (self.project_key, self.odb_id)
        if metric_ids is not None:
            return self.client._perform_json(
                    "POST" , "%s/computeMetricsFromIds" % url,
                     body={"metricIds" : metric_ids})
        elif probes is not None:
            return self.client._perform_json(
                    "POST" , "%s/computeMetrics" % url,
                     body=probes)
        else:
            return self.client._perform_json(
                    "POST" , "%s/computeMetrics" % url)

	                
    ########################################################
    # Metrics
    ########################################################

    def get_last_metric_values(self):
        """
        Get the last values of the metrics on this managed folder
        
        Returns:
            a list of metric objects and their value
        """
        return ComputedMetrics(self.client._perform_json(
                "GET", "/projects/%s/managedfolders/%s/metrics/last" % (self.project_key, self.odb_id)))


    def get_metric_history(self, metric):
        """
        Get the history of the values of the metric on this dataset
        
        Returns:
            an object containing the values of the metric, cast to the appropriate type (double, boolean,...)
        """
        return self.client._perform_json(
                "GET", "/projects/%s/managedfolders/%s/metrics/history" % (self.project_key, self.odb_id),
                params={'metricLookup' : metric if isinstance(metric, str) or isinstance(metric, unicode) else json.dumps(metric)})


                
    ########################################################
    # Misc
    ########################################################

    def get_zone(self):
        """
        Gets the flow zone of this managed folder

        :rtype: :class:`dataikuapi.dss.flow.DSSFlowZone`
        """
        return self.project.get_flow().get_zone_of_object(self)

    def move_to_zone(self, zone):
        """
        Moves this object to a flow zone

        :param object zone: a :class:`dataikuapi.dss.flow.DSSFlowZone` where to move the object
        """
        if isinstance(zone, basestring):
           zone = self.project.get_flow().get_zone(zone)
        zone.add_item(self)

    def share_to_zone(self, zone):
        """
        Share this object to a flow zone

        :param object zone: a :class:`dataikuapi.dss.flow.DSSFlowZone` where to share the object
        """
        if isinstance(zone, basestring):
            zone = self.project.get_flow().get_zone(zone)
        zone.add_shared(self)

    def unshare_from_zone(self, zone):
        """
        Unshare this object from a flow zone

        :param object zone: a :class:`dataikuapi.dss.flow.DSSFlowZone` from where to unshare the object
        """
        if isinstance(zone, basestring):
            zone = self.project.get_flow().get_zone(zone)
        zone.remove_shared(self)

    def get_usages(self):
        """
        Get the recipes referencing this folder

        Returns:
            a list of usages
        """
        return self.client._perform_json("GET", "/projects/%s/managedfolders/%s/usages" % (self.project_key, self.odb_id))

    def get_object_discussions(self):
        """
        Get a handle to manage discussions on the managed folder

        :returns: the handle to manage discussions
        :rtype: :class:`dataikuapi.discussion.DSSObjectDiscussions`
        """
        return DSSObjectDiscussions(self.client, self.project_key, "MANAGED_FOLDER", self.odb_id)

    ########################################################
    # utilities
    ########################################################
    def copy_to(self, target, write_mode="OVERWRITE"):
        """
        Copies the data of this folder to another folder

        :param target Folder: a :class:`dataikuapi.dss.managedfolder.DSSManagedFolder` representing the target of this copy
        :returns: a DSSFuture representing the operation
        """
        dqr = {
             "targetProjectKey" : target.project_key,
             "targetFolderId": target.odb_id,
             "writeMode" : write_mode
        }
        future_resp = self.client._perform_json("POST", "/projects/%s/managedfolders/%s/actions/copyTo" % (self.project_key, self.odb_id), body=dqr)
        return DSSFuture(self.client, future_resp.get("jobId", None), future_resp)
<|MERGE_RESOLUTION|>--- conflicted
+++ resolved
@@ -111,33 +111,19 @@
 
     def upload_folder(self, path, folder):
         """
-<<<<<<< HEAD
-        Upload folder and its content as path in the managed folder.
-=======
         Upload the content of a folder at path in the managed folder.
 
         Note: upload_folder("target", "source") will result in "target" containing the content
         of "source", not in "target" containing "source".
->>>>>>> 35846a2b
 
         :param str path: the destination path of the folder in the managed folder
         :param str folder: path  (absolute or relative) of the source folder to upload
         """
-<<<<<<< HEAD
-        real_root = os.path.realpath(folder)
-        for root, _, files in os.walk(real_root):
-            for file in files:
-                filename = os.path.join(root, file)
-                relpath = os.path.relpath(filename, real_root)
-                with open(filename, "rb") as f:
-                    self.put_file(os.path.join(path, relpath), f)
-=======
         for root, _, files in os.walk(folder):
             for file in files:
                 filename = os.path.join(root, file)
                 with open(filename, "rb") as f:
                     self.put_file(os.path.join(path, os.path.relpath(filename, folder)), f)
->>>>>>> 35846a2b
 
     ########################################################
     # Managed folder actions
