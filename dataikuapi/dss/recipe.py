from ..utils import DataikuException
from .utils import DSSTaggableObjectSettings
from .discussion import DSSObjectDiscussions
import json, logging, warnings

#####################################################
# Base classes
#####################################################

class DSSRecipe(object):
    """
    A handle to an existing recipe on the DSS instance.
    Do not create this directly, use :meth:`dataikuapi.dss.project.DSSProject.get_recipe`
    """
    def __init__(self, client, project_key, recipe_name):
        self.client = client
        self.project_key = project_key
        self.recipe_name = recipe_name

    @property
    def name(self):
        return self.recipe_name
<<<<<<< HEAD
    
=======

>>>>>>> 80cae22d
    def compute_schema_updates(self):
        """
        Computes which updates are required to the outputs of this recipe.
        The required updates are returned as a :class:`RequiredSchemaUpdates` object, which then
        allows you to :meth:`~RequiredSchemaUpdates.apply` the changes.

        Usage example:

        .. code-block:: python

            required_updates = recipe.compute_schema_updates()
            if required_updates.any_action_required():
                print("Some schemas will be updated")

            # Note that you can call apply even if no changes are required. This will be noop
            required_updates.apply()
        """
        data = self.client._perform_json(
            "GET", "/projects/%s/recipes/%s/schema-update" % (self.project_key, self.recipe_name))
        return RequiredSchemaUpdates(self, data)

    def run(self, job_type="NON_RECURSIVE_FORCED_BUILD", partitions=None, wait=True, no_fail=False):
        """
        Starts a new job to run this recipe and wait for it to complete.
        Raises if the job failed.

        .. code-block:: python

            job = recipe.run()
            print("Job %s done" % job.id)

        :param job_type: The job type. One of RECURSIVE_BUILD, NON_RECURSIVE_FORCED_BUILD or RECURSIVE_FORCED_BUILD
        :param partitions: If the outputs are partitioned, a list of partition ids to build
        :param no_fail: if True, does not raise if the job failed.
        :return: the :class:`dataikuapi.dss.job.DSSJob` job handle corresponding to the built job
        :rtype: :class:`dataikuapi.dss.job.DSSJob`
        """

        settings = self.get_settings()
        output_refs = settings.get_flat_output_refs()

        if len(output_refs) == 0:
            raise Exception("recipe has no outputs, can't run it")

        jd = self.client.get_project(self.project_key).new_job(job_type)
        jd.with_output(output_refs[0], partition=partitions)

        if wait:
            return jd.start_and_wait()
        else:
            return jd.start()

    def delete(self):
        """
        Delete the recipe
        """
        return self.client._perform_empty(
            "DELETE", "/projects/%s/recipes/%s" % (self.project_key, self.recipe_name))

    def get_settings(self):
        """
        Gets the settings of the recipe, as a :class:`DSSRecipeSettings` or one of its subclasses.

        Some recipes have a dedicated class for the settings, with additional helpers to read and modify the settings

        Once you are done modifying the returned settings object, you can call :meth:`~DSSRecipeSettings.save` on it
        in order to save the modifications to the DSS recipe
        """
        data = self.client._perform_json(
                "GET", "/projects/%s/recipes/%s" % (self.project_key, self.recipe_name))
        type = data["recipe"]["type"]

        if type == "grouping":
            return GroupingRecipeSettings(self, data)
        elif type == "window":
            return WindowRecipeSettings(self, data)
        elif type == "sync":
            return SyncRecipeSettings(self, data)
        elif type == "sort":
            return SortRecipeSettings(self, data)
        elif type == "topn":
            return TopNRecipeSettings(self, data)
        elif type == "distinct":
            return DistinctRecipeSettings(self, data)
        elif type == "join":
            return JoinRecipeSettings(self, data)
        elif type == "vstack":
            return StackRecipeSettings(self, data)
        elif type == "sampling":
            return SamplingRecipeSettings(self, data)
        elif type == "split":
            return SplitRecipeSettings(self, data)
        elif type == "prepare" or type == "shaker":
            return PrepareRecipeSettings(self, data)
        #elif type == "prediction_scoring":
        #elif type == "clustering_scoring":
        elif type == "download":
            return DownloadRecipeSettings(self, data)
        #elif type == "sql_query":
        #    return WindowRecipeSettings(self, data)
        elif type in ["python", "r", "sql_script", "pyspark", "sparkr", "spark_scala", "shell"]:
            return CodeRecipeSettings(self, data)
        else:
            return DSSRecipeSettings(self, data)

    def get_definition_and_payload(self):
        """
        Deprecated. Use :meth:`get_settings`
        """
        warnings.warn("Recipe.get_definition_and_payload is deprecated, please use get_settings", DeprecationWarning)

        data = self.client._perform_json(
                "GET", "/projects/%s/recipes/%s" % (self.project_key, self.recipe_name))
        return DSSRecipeDefinitionAndPayload(self, data)

    def set_definition_and_payload(self, definition):
        """
        Deprecated. Use :meth:`get_settings` and :meth:`DSSRecipeSettings.save`
        """
        warnings.warn("Recipe.set_definition_and_payload is deprecated, please use get_settings", DeprecationWarning)
        definition._payload_to_str()
        return self.client._perform_json(
                "PUT", "/projects/%s/recipes/%s" % (self.project_key, self.recipe_name),
                body=definition.data)

    def get_status(self):
        """
        Gets the status of this recipe (status messages, engines status, ...)

        :return: a :class:`dataikuapi.dss.recipe.DSSRecipeStatus` object to interact with the status
        :rtype: :class:`dataikuapi.dss.recipe.DSSRecipeStatus`
        """
        data = self.client._perform_json(
                "GET", "/projects/%s/recipes/%s/status" % (self.project_key, self.recipe_name))
        return DSSRecipeStatus(self.client, data)


    def get_metadata(self):
        """
        Get the metadata attached to this recipe. The metadata contains label, description
        checklists, tags and custom metadata of the recipe

        :returns: a dict. For more information on available metadata, please see
            https://doc.dataiku.com/dss/api/8.0/rest/
        :rtype dict
        """
        return self.client._perform_json(
                "GET", "/projects/%s/recipes/%s/metadata" % (self.project_key, self.recipe_name))

    def set_metadata(self, metadata):
        """
        Set the metadata on this recipe.
        :params dict metadata: the new state of the metadata for the recipe. You should only set a metadata object 
            that has been retrieved using the get_metadata call.
        """
        return self.client._perform_json(
                "PUT", "/projects/%s/recipes/%s/metadata" % (self.project_key, self.recipe_name),
                body=metadata)

    def get_object_discussions(self):
        """
        Get a handle to manage discussions on the recipe

        :returns: the handle to manage discussions
        :rtype: :class:`dataikuapi.discussion.DSSObjectDiscussions`
        """
        return DSSObjectDiscussions(self.client, self.project_key, "RECIPE", self.recipe_name)


class DSSRecipeStatus(object):
    """Status of a recipce. 
    Do not create that directly, use :meth:`DSSRecipe.get_status`"""

    def __init__(self, client, data):
        """Do not call that directly, use :meth:`dataikuapi.dss.recipe.DSSRecipe.get_status`"""
        self.client = client
        self.data = data

    def get_selected_engine_details(self):
        """
        Gets the selected engine for this recipe (for recipes that support engines)

        :returns: a dict of the details of the selected recipe. The dict will contain at least fields 'type' indicating
             which engine it is, "statusWarnLevel" which indicates whether the engine is OK / WARN / ERROR
        :rtype: dict
        """
        if not "selectedEngine" in self.data:
            raise ValueError("This recipe doesn't have a selected engine")
        return self.data["selectedEngine"]

    def get_engines_details(self):
        """
        Gets details about all possible engines for this recipe (for recipes that support engines)

        :returns: a list of dict of the details of each possible engine. The dict for each engine
             will contain at least fields 'type' indicating
             which engine it is, "statusWarnLevel" which indicates whether the engine is OK / WARN / ERROR
        :rtype: list
        """
        if not "engines" in self.data:
            raise ValueError("This recipe doesn't have engines")
        return self.data["engines"]

    def get_status_severity(self):
        """Returns whether the recipe is in SUCCESS, WARNING or ERROR status

        :rtype: string
        """
        return self.data["allMessagesForFrontend"]["maxSeverity"]

    def get_status_messages(self):
        """
        Returns status messages for this recipe.

        :returns: a list of dict, for each status message. Each dict represents a single message, 
            and contains at least a "severity" field (SUCCESS, WARNING or ERROR)
            and a "message" field
        :rtype: list
        """
        return self.data["allMessagesForFrontend"]["messages"]


class DSSRecipeSettings(DSSTaggableObjectSettings):
    """
    Settings of a recipe. Do not create this directly, use :meth:`DSSRecipe.get_settings`
    """
    def __init__(self, recipe, data):
        super(DSSRecipeSettings, self).__init__(data["recipe"])
        self.recipe = recipe
        self.data = data
        self.recipe_settings = self.data["recipe"]
        self._str_payload = self.data.get("payload", None)
        self._obj_payload = None

    def save(self):
        """
        Saves back the recipe in DSS.
        """
        self._payload_to_str()
        return self.recipe.client._perform_json(
                "PUT", "/projects/%s/recipes/%s" % (self.recipe.project_key, self.recipe.recipe_name),
                body=self.data)

    @property
    def type(self):
        return self.recipe_settings["type"]

    @property
    def str_payload(self):
        """The raw "payload" of the recipe, as a string"""
        self._payload_to_str()
        return self._str_payload
    @str_payload.setter
    def str_payload(self, payload):
        self._str_payload = payload
        self._obj_payload = None

    @property
    def obj_payload(self):
        """The raw "payload" of the recipe, as a dict"""
        self._payload_to_obj()
        return self._obj_payload

    @property
    def raw_params(self):
        """The raw 'params' field of the recipe settings, as a dict"""
        return self.recipe_settings["params"]

    def _payload_to_str(self):
        if self._obj_payload is not None:
            self._str_payload = json.dumps(self._obj_payload)
            self._obj_payload = None
        if self._str_payload is not None:
            self.data["payload"] = self._str_payload

    def _payload_to_obj(self):
        if self._str_payload is not None:
            self._obj_payload = json.loads(self._str_payload)
            self._str_payload = None

    def get_recipe_raw_definition(self):
        """
        Get the recipe definition as a raw dict
        :rtype dict
        """
        return self.recipe_settings

    def get_recipe_inputs(self):
        """
        Get a structured dict of inputs to this recipe
        :rtype dict
        """
        return self.recipe_settings.get('inputs')

    def get_recipe_outputs(self):
        """
        Get a structured dict of outputs of this recipe
        :rtype dict
        """
        return self.recipe_settings.get('outputs')

    def get_recipe_params(self):
        """
        Get the parameters of this recipe, as a dict
        :rtype dict
        """
        return self.recipe_settings.get('params')

    def get_payload(self):
        """
        Get the payload or script of this recipe, as a string
        :rtype string
        """
        self._payload_to_str()
        return self._str_payload

    def get_json_payload(self):
        """
        Get the payload or script of this recipe, parsed from JSON, as a dict
        :rtype dict
        """
        self._payload_to_obj()
        return self._obj_payload

    def set_payload(self, payload):
        """
        Set the payload of this recipe
        :param str payload: the payload, as a string
        """
        self._str_payload = payload
        self._obj_payload = None

    def set_json_payload(self, payload):
        """
        Set the payload of this recipe
        :param dict payload: the payload, as a dict. The payload will be converted to a JSON string internally
        """
        self._str_payload = None
        self._obj_payload = payload

    def has_input(self, input_ref):
        """Returns whether this recipe has a given ref as input"""
        inputs = self.get_recipe_inputs()
        for (input_role_name, input_role) in inputs.items():
            for item in input_role.get("items", []):
                if item.get("ref", None) == input_ref:
                    return True
        return False

    def has_output(self, output_ref):
        """Returns whether this recipe has a given ref as output"""
        outputs = self.get_recipe_outputs()
        for (output_role_name, output_role) in outputs.items():
            for item in output_role.get("items", []):
                if item.get("ref", None) == output_ref:
                    return True
        return False

    def replace_input(self, current_input_ref, new_input_ref):
        """Replaces an object reference as input of this recipe by another"""
        inputs = self.get_recipe_inputs()
        for (input_role_name, input_role) in inputs.items():
            for item in input_role.get("items", []):
                if item.get("ref", None) == current_input_ref:
                    item["ref"] = new_input_ref

    def replace_output(self, current_output_ref, new_output_ref):
        """Replaces an object reference as output of this recipe by another"""
        outputs = self.get_recipe_outputs()
        for (output_role_name, output_role) in outputs.items():
            for item in output_role.get("items", []):
                if item.get("ref", None) == current_output_ref:
                    item["ref"] = new_output_ref

    def add_input(self, role, ref, partition_deps=None):
        if partition_deps is None:
            partition_deps = []
        self._get_or_create_input_role(role)["items"].append({"ref": ref, "deps": partition_deps})

    def add_output(self, role, ref, append_mode=False):
        self._get_or_create_output_role(role)["items"].append({"ref": ref, "appendMode": append_mode})

    def _get_or_create_input_role(self, role):
        inputs = self.get_recipe_inputs()
        if not role in inputs:
            role_obj = {"items": []}
            inputs[role] = role_obj
        return inputs[role]

    def _get_or_create_output_role(self, role):
        outputs = self.get_recipe_outputs()
        if not role in outputs:
            role_obj = {"items": []}
            outputs[role] = role_obj
        return outputs[role]

    def _get_flat_inputs(self):
        ret = []
        for role_key, role_obj in self.get_recipe_inputs().items():
            for item in role_obj["items"]:
                ret.append((role_key, item))
        return ret

    def _get_flat_outputs(self):
        ret = []
        for role_key, role_obj in self.get_recipe_outputs().items():
            for item in role_obj["items"]:
                ret.append((role_key, item))
        return ret

    def get_flat_input_refs(self):
        """
        Returns a list of all input refs of this recipe, regardless of the input role
        :rtype list of strings
        """
        ret = []
        for role_key, role_obj in self.get_recipe_inputs().items():
            for item in role_obj["items"]:
                ret.append(item["ref"])
        return ret

    def get_flat_output_refs(self):
        """
        Returns a list of all output refs of this recipe, regardless of the output role
        :rtype list of strings
        """
        ret = []
        for role_key, role_obj in self.get_recipe_outputs().items():
            for item in role_obj["items"]:
                ret.append(item["ref"])
        return ret


# Old name, deprecated
class DSSRecipeDefinitionAndPayload(DSSRecipeSettings):
    """
    Deprecated. Settings of a recipe. Do not create this directly, use :meth:`DSSRecipe.get_settings`
    """
    pass

class RequiredSchemaUpdates(object):
    """
    Representation of the updates required to the schema of the outputs of a recipe.
    Do not create this class directly, use :meth:`DSSRecipe.compute_schema_updates`
    """

    def __init__(self, recipe, data):
        self.recipe = recipe
        self.data = data
        self.drop_and_recreate = True
        self.synchronize_metastore = True

    def any_action_required(self):
        return self.data["totalIncompatibilities"] > 0

    def apply(self):
        results  = []
        for computable in self.data["computables"]:
            osu = {
                "computableType": computable["type"],
                # dirty
                "computableId": computable["type"] == "DATASET" and computable["datasetName"] or computable["id"],
                "newSchema": computable["newSchema"],
                "dropAndRecreate": self.drop_and_recreate,
                "synchronizeMetastore" : self.synchronize_metastore
            }

            results.append(self.recipe.client._perform_json("POST",
                    "/projects/%s/recipes/%s/actions/updateOutputSchema" % (self.recipe.project_key, self.recipe.recipe_name),
                    body=osu))
        return results

#####################################################
# Recipes creation infrastructure
#####################################################

class DSSRecipeCreator(object):
    """
    Helper to create new recipes

    :param str type: type of the recipe
    :param str name: name for the recipe
    :param :class:`dataikuapi.dss.project.DSSProject` project: project in which the recipe will be created
    """
    def __init__(self, type, name, project):
        self.project = project
        self.recipe_proto = {
            "inputs" : {},
            "outputs" : {},
            "type" : type,
            "name" : name
        }
        self.creation_settings = {
        }

    def set_name(self, name):
        self.recipe_proto["name"] = name

    def _build_ref(self, object_id, project_key=None):
        if project_key is not None and project_key != self.project.project_key:
            return project_key + '.' + object_id
        else:
            return object_id

    def _with_input(self, dataset_name, project_key=None, role="main"):
        role_obj = self.recipe_proto["inputs"].get(role, None)
        if role_obj is None:
            role_obj = { "items" : [] }
            self.recipe_proto["inputs"][role] = role_obj
        role_obj["items"].append({'ref':self._build_ref(dataset_name, project_key)})
        return self

    def _with_output(self, dataset_name, append=False, role="main"):
        role_obj = self.recipe_proto["outputs"].get(role, None)
        if role_obj is None:
            role_obj = { "items" : [] }
            self.recipe_proto["outputs"][role] = role_obj
        role_obj["items"].append({'ref':self._build_ref(dataset_name, None), 'appendMode': append})
        return self

    def _get_input_refs(self):
        ret = []
        for role_key, role_obj in self.recipe_proto["inputs"].items():
            for item in role_obj["items"]:
                ret.append(item["ref"])
        return ret

    def with_input(self, dataset_name, project_key=None, role="main"):
        """
        Add an existing object as input to the recipe-to-be-created

        :param dataset_name: name of the dataset, or identifier of the managed folder
                             or identifier of the saved model
        :param project_key: project containing the object, if different from the one where the recipe is created
        :param str role: the role of the recipe in which the input should be added
        """
        return self._with_input(dataset_name, project_key, role)

    def with_output(self, dataset_name, append=False, role="main"):
        """
        The output dataset must already exist. If you are creating a visual recipe with a single
        output, use with_existing_output

        :param dataset_name: name of the dataset, or identifier of the managed folder
                             or identifier of the saved model
        :param append: whether the recipe should append or overwrite the output when running
                       (note: not available for all dataset types)
        :param str role: the role of the recipe in which the input should be added
        """
        return self._with_output(dataset_name, append, role)

    def build(self):
        """Deprecated. Use create()"""
        return self.create()

    def create(self):
        """
        Creates the new recipe in the project, and return a handle to interact with it. 

        Returns:
            A :class:`dataikuapi.dss.recipe.DSSRecipe` recipe handle
        """
        self._finish_creation_settings()
        return self.project.create_recipe(self.recipe_proto, self.creation_settings)

    def set_raw_mode(self):
        self.creation_settings["rawCreation"] = True

    def _finish_creation_settings(self):
        pass

class SingleOutputRecipeCreator(DSSRecipeCreator):
    """
    Create a recipe that has a single output
    """

    def __init__(self, type, name, project):
        DSSRecipeCreator.__init__(self, type, name, project)
        self.create_output_dataset = None
        self.output_dataset_settings = None
        self.create_output_folder = None
        self.output_folder_settings = None

    def with_existing_output(self, dataset_name, append=False):
        """
        Add an existing object as output to the recipe-to-be-created

        :param dataset_name: name of the dataset, or identifier of the managed folder
                             or identifier of the saved model
        :param append: whether the recipe should append or overwrite the output when running
                       (note: not available for all dataset types)
        """
        assert self.create_output_dataset is None
        self.create_output_dataset = False
        self._with_output(dataset_name, append)
        return self

    def with_new_output(self, name, connection_id, typeOptionId=None, format_option_id=None, override_sql_schema=None, partitioning_option_id=None, append=False, object_type='DATASET', overwrite=False):
        """
        Create a new dataset as output to the recipe-to-be-created. The dataset is not created immediately,
        but when the recipe is created (ie in the create() method)

        :param str name: name of the dataset or identifier of the managed folder
        :param str connection_id: name of the connection to create the dataset on
        :param str typeOptionId: sub-type of dataset, for connection where the type could be ambiguous. Typically,
                                 this is SCP or SFTP, for SSH connection
        :param str format_option_id: name of a format preset relevant for the dataset type. Possible values are: CSV_ESCAPING_NOGZIP_FORHIVE,
                                     CSV_UNIX_GZIP, CSV_EXCEL_GZIP, CSV_EXCEL_GZIP_BIGQUERY, CSV_NOQUOTING_NOGZIP_FORPIG, PARQUET_HIVE,
                                     AVRO, ORC
        :param override_sql_schema: schema to force dataset, for SQL dataset. If left empty, will be autodetected
        :param str partitioning_option_id: to copy the partitioning schema of an existing dataset 'foo', pass a
                                           value of 'copy:dataset:foo'
        :param append: whether the recipe should append or overwrite the output when running
                       (note: not available for all dataset types)
        :param str object_type: DATASET or MANAGED_FOLDER
        :param overwrite: If the dataset being created already exists, overwrite it (and delete data)
        """
        if object_type == 'DATASET':
            assert self.create_output_dataset is None

            dataset = self.project.get_dataset(name)
            if overwrite and dataset.exists():
                dataset.delete(drop_data=True)

            self.create_output_dataset = True
            self.output_dataset_settings = {'connectionId':connection_id,'typeOptionId':typeOptionId,'specificSettings':{'formatOptionId':format_option_id, 'overrideSQLSchema':override_sql_schema},'partitioningOptionId':partitioning_option_id}
            self._with_output(name, append)
        elif object_type == 'MANAGED_FOLDER':
            assert self.create_output_folder is None
            self.create_output_folder = True
            self.output_folder_settings = {'connectionId':connection_id,'typeOptionId':typeOptionId,'partitioningOptionId':partitioning_option_id}
            self._with_output(name, append)
        return self

    def with_output(self, dataset_name, append=False):
        """Alias of with_existing_output"""
        return self.with_existing_output(dataset_name, append)

    def _finish_creation_settings(self):
        self.creation_settings['createOutputDataset'] = self.create_output_dataset
        self.creation_settings['outputDatasetSettings'] = self.output_dataset_settings
        self.creation_settings['createOutputFolder'] = self.create_output_folder
        self.creation_settings['outputFolderSettings'] = self.output_folder_settings

class VirtualInputsSingleOutputRecipeCreator(SingleOutputRecipeCreator):
    """
    Create a recipe that has a single output and several inputs
    """

    def __init__(self, type, name, project):
        SingleOutputRecipeCreator.__init__(self, type, name, project)
        self.virtual_inputs = []

    def with_input(self, dataset_name, project_key=None):
        self.virtual_inputs.append(self._build_ref(dataset_name, project_key))
        return self

    def _finish_creation_settings(self):
        super(VirtualInputsSingleOutputRecipeCreator, self)._finish_creation_settings()
        self.creation_settings['virtualInputs'] = self.virtual_inputs


#####################################################
# Per-recipe-type classes: Visual recipes
#####################################################

class GroupingRecipeSettings(DSSRecipeSettings):
    """
    Settings of a grouping recipe. Do not create this directly, use :meth:`DSSRecipe.get_settings`
    """
    def clear_grouping_keys(self):
        """Removes all grouping keys from this grouping recipe"""
        self.obj_payload["keys"] = []

    def add_grouping_key(self, column):
        """
        Adds grouping on a column
        :param str column: Column to group on
        """
        self.obj_payload["keys"].append({"column":column})

    def set_global_count_enabled(self, enabled):
        self.obj_payload["globalCount"] = enabled

    def get_or_create_column_settings(self, column):
        """
        Gets a dict representing the aggregations to perform on a column.
        Creates it and adds it to the potential aggregations if it does not already exists
        :param str column: The column name
        :rtype dict
        """
        found = None
        for gv in self.obj_payload["values"]:
            if gv["column"] == column:
                found = gv
                break
        if found is None:
            found = {"column" : column}
            self.obj_payload["values"].append(found)
        return found

    def set_column_aggregations(self, column, type, min=False, max=False, count=False, count_distinct=False,
                                sum=False,concat=False,stddev=False,avg=False):
        """
        Sets the basic aggregations on a column.
        Returns the dict representing the aggregations on the column

        :param str column: The column name
        :param str type: The type of the column (as a DSS schema type name)
        :rtype dict
        """
        cs = self.get_or_create_column_settings(column)
        cs["type"] = type
        cs["min"] = min
        cs["max"] = max
        cs["count"] = count
        cs["countDistinct"] = count_distinct
        cs["sum"] = sum
        cs["concat"] = concat
        cs["stddev"] = stddev
        return cs

class GroupingRecipeCreator(SingleOutputRecipeCreator):
    """
    Create a Group recipe
    """
    def __init__(self, name, project):
        SingleOutputRecipeCreator.__init__(self, 'grouping', name, project)
        self.group_key = None

    def with_group_key(self, group_key):
        """
        Set a column as the first grouping key. Only a single grouping key may be set 
        at recipe creation time. For additional groupings, get the recipe settings

        :param str group_key: name of a column in the input dataset
        """
        self.group_key = group_key
        return self

    def _finish_creation_settings(self):
        super(GroupingRecipeCreator, self)._finish_creation_settings()
        if self.group_key is not None:
            self.creation_settings['groupKey'] = self.group_key


class WindowRecipeSettings(DSSRecipeSettings):
    """
    Settings of a window recipe. Do not create this directly, use :meth:`DSSRecipe.get_settings`
    """
    pass # TODO: Write helpers for window

class WindowRecipeCreator(SingleOutputRecipeCreator):
    """
    Create a Window recipe
    """
    def __init__(self, name, project):
        SingleOutputRecipeCreator.__init__(self, 'window', name, project)


class SyncRecipeSettings(DSSRecipeSettings):
    """
    Settings of a sync recipe. Do not create this directly, use :meth:`DSSRecipe.get_settings`
    """
    pass # TODO: Write helpers for sync

class SyncRecipeCreator(SingleOutputRecipeCreator):
    """
    Create a Sync recipe
    """
    def __init__(self, name, project):
        SingleOutputRecipeCreator.__init__(self, 'sync', name, project)


class SortRecipeSettings(DSSRecipeSettings):
    """
    Settings of a sort recipe. Do not create this directly, use :meth:`DSSRecipe.get_settings`
    """
    pass # TODO: Write helpers for sort

class SortRecipeCreator(SingleOutputRecipeCreator):
    """
    Create a Sort recipe
    """
    def __init__(self, name, project):
        SingleOutputRecipeCreator.__init__(self, 'sort', name, project)


class TopNRecipeSettings(DSSRecipeSettings):
    """
    Settings of a topn recipe. Do not create this directly, use :meth:`DSSRecipe.get_settings`
    """
    pass # TODO: Write helpers for topn

class TopNRecipeCreator(DSSRecipeCreator):
    """
    Create a TopN recipe
    """
    def __init__(self, name, project):
        DSSRecipeCreator.__init__(self, 'topn', name, project)


class DistinctRecipeSettings(DSSRecipeSettings):
    """
    Settings of a distinct recipe. Do not create this directly, use :meth:`DSSRecipe.get_settings`
    """
    pass # TODO: Write helpers for distinct

class DistinctRecipeCreator(SingleOutputRecipeCreator):
    """
    Create a Distinct recipe
    """
    def __init__(self, name, project):
        SingleOutputRecipeCreator.__init__(self, 'distinct', name, project)


class PrepareRecipeSettings(DSSRecipeSettings):
    """
    Settings of a prepare recipe. Do not create this directly, use :meth:`DSSRecipe.get_settings`
    """
    pass

    @property
    def raw_steps(self):
        """
        Returns a raw list of the steps of this prepare recipe.
        You can modify the returned list.

        Each step is a dict of settings. The precise settings for each step are not documented
        """
        return self.obj_payload["steps"]

    def add_processor_step(self, type, params):
        step = {
            "metaType": "PROCESSOR",
            "type": type,
            "params": params
        }
        self.raw_steps.append(step)

    def add_filter_on_bad_meaning(self, meaning, columns):
        params = {
            "action" : "REMOVE_ROW",
            "type" : meaning
        }
        if isinstance(columns, basestring):
            params["appliesTo"] = "SINGLE_COLUMN"
            params["columns"] = [columns]
        elif isinstance(columns, list):
            params["appliesTo"] = "COLUMNS"
            params["columns"] = columns

class PrepareRecipeCreator(SingleOutputRecipeCreator):
    """
    Create a Prepare recipe
    """
    def __init__(self, name, project):
        SingleOutputRecipeCreator.__init__(self, 'shaker', name, project)


class JoinRecipeSettings(DSSRecipeSettings):
    """
    Settings of a join recipe. Do not create this directly, use :meth:`DSSRecipe.get_settings`

    In order to enable self-joins, join recipes are based on a concept of "virtual inputs".
    Every join, computed pre-join column, pre-join filter, ... is based on one virtual input, and
    each virtual input references an input of the recipe, by index

    For example, if a recipe has inputs A and B and declares two joins:
        - A->B
        - A->A(based on a computed column)

    There are 3 virtual inputs:
        * 0: points to recipe input 0 (i.e. dataset A)
        * 1: points to recipe input 1 (i.e. dataset B)
        * 2: points to recipe input 0 (i.e. dataset A) and includes the computed column

    * The first join is between virtual inputs 0 and 1
    * The second join is between virtual inputs 0 and 2
    """
    pass # TODO: Write helpers for join

    @property
    def raw_virtual_inputs(self):
        """
        Returns the raw list of virtual inputs
        :rtype list of dict
        """
        return self.obj_payload["virtualInputs"]

    @property
    def raw_joins(self):
        """
        Returns the raw list of joins
        :rtype list of dict
        """
        return self.obj_payload["joins"]

    def add_virtual_input(self, input_dataset_index):
        """
        Adds a virtual input pointing to the specified input dataset of the recipe
        (referenced by index in the inputs list)
        """
        self.raw_virtual_inputs.append({"index": input_dataset_index})

    def add_pre_join_computed_column(self, virtual_input_index, computed_column):
        """
        Adds a computed column to a virtual input

        Use :class:`dataikuapi.dss.utils.DSSComputedColumn` to build the computed_column object
        """
        self.raw_virtual_inputs[virtual_input_index]["computedColumns"].append(computed_column)

    def add_join(self, join_type="LEFT", input1=0, input2=1):
        """
        Adds a join between two virtual inputs. The join is initialized with no condition.

        Use :meth:`add_condition_to_join` on the return value to add a join condition (for example column equality)
        to the join

        :returns the newly added join as a dict
        :rtype dict
        """
        jp = self.obj_payload
        if not "joins" in jp:
            jp["joins"] = []
        join = {
            "conditionsMode": "AND",
            "on": [],
            "table1": input1,
            "table2": input2,
            "type": join_type
        }
        jp["joins"].append(join)
        return join

    def add_condition_to_join(self, join, type="EQ", column1=None, column2=None):
        """
        Adds a condition to a join
        :param str column1: Name of "left" column
        :param str column2: Name of "right" column
        """
        cond = {
            "type" : type,
            "column1": {"name": column1, "table": join["table1"]},
            "column2": {"name": column2, "table": join["table2"]},
        }
        join["on"].append(cond)
        return cond

    def add_post_join_computed_column(self, computed_column):
        """
        Adds a post-join computed column

        Use :class:`dataikuapi.dss.utils.DSSComputedColumn` to build the computed_column object
        """
        self.obj_payload["computedColumns"].append(computed_column)

    def set_post_filter(self, postfilter):
        self.obj_payload["postFilter"] = postfilter

class JoinRecipeCreator(VirtualInputsSingleOutputRecipeCreator):
    """
    Create a Join recipe
    """
    def __init__(self, name, project):
        VirtualInputsSingleOutputRecipeCreator.__init__(self, 'join', name, project)


class StackRecipeSettings(DSSRecipeSettings):
    """
    Settings of a stack recipe. Do not create this directly, use :meth:`DSSRecipe.get_settings`
    """
    pass # TODO: Write helpers for stack

class StackRecipeCreator(VirtualInputsSingleOutputRecipeCreator):
    """
    Create a Stack recipe
    """
    def __init__(self, name, project):
        VirtualInputsSingleOutputRecipeCreator.__init__(self, 'vstack', name, project)


class SamplingRecipeSettings(DSSRecipeSettings):
    """
    Settings of a sampling recipe. Do not create this directly, use :meth:`DSSRecipe.get_settings`
    """
    pass # TODO: Write helpers for sampling

class SamplingRecipeCreator(SingleOutputRecipeCreator):
    """
    Create a Sample/Filter recipe
    """
    def __init__(self, name, project):
        SingleOutputRecipeCreator.__init__(self, 'sampling', name, project)


class SplitRecipeSettings(DSSRecipeSettings):
    """
    Settings of a split recipe. Do not create this directly, use :meth:`DSSRecipe.get_settings`
    """
    pass # TODO: Write helpers for split

class SplitRecipeCreator(DSSRecipeCreator):
    """
    Create a Split recipe
    """
    def __init__(self, name, project):
        DSSRecipeCreator.__init__(self, "split", name, project)

    def _finish_creation_settings(self):
        pass


class DownloadRecipeSettings(DSSRecipeSettings):
    """
    Settings of a download recipe. Do not create this directly, use :meth:`DSSRecipe.get_settings`
    """
    pass # TODO: Write helpers for download

class DownloadRecipeCreator(SingleOutputRecipeCreator):
    """
    Create a Download recipe
    """
    def __init__(self, name, project):
        SingleOutputRecipeCreator.__init__(self, 'download', name, project)


#####################################################
# Per-recipe-type classes: Code recipes
#####################################################

class CodeRecipeSettings(DSSRecipeSettings):
    """
    Settings of a code recipe. Do not create this directly, use :meth:`DSSRecipe.get_settings`
    """
    def get_code(self):
        """
        Returns the code of the recipe as a string
        :rtype string
        """
        self._payload_to_str()
        return self._str_payload

    def set_code(self, code):
        """
        Updates the code of the recipe
        :param str code: The new code as a string
        """
        self.set_payload(code)

    def get_code_env_settings(self):
        """
        Returns the code env settings for this recipe
        :rtype dict
        """
        rp = self.get_recipe_params()
        if not "envSelection" in rp:
            raise ValueError("This recipe kind does not seem to take a code env selection")
        return rp["envSelection"]

    def set_code_env(self, code_env=None, inherit=False, use_builtin=False):
        """
        Sets the code env to use for this recipe.

        Exactly one of `code_env`, `inherit` or `use_builtin` must be passed

        :param str code_env: The name of a code env
        :param bool inherit: Use the project's default code env
        :param bool use_builtin: Use the builtin code env
        """
        rp = self.get_recipe_params()
        if not "envSelection" in rp:
            raise ValueError("This recipe kind does not seem to take a code env selection")

        if code_env is not None:
            rp["envSelection"] = {"envMode": "EXPLICIT_ENV", "envName": "code_env"}
        elif inherit:
            rp["envSelection"] = {"envMode": "INHERIT"}
        elif use_builtin:
            rp["envSelection"] = {"envMode": "USE_BUILTIN_MODE"}
        else:
            raise ValueError("No env setting selected")

class CodeRecipeCreator(DSSRecipeCreator):
    def __init__(self, name, type, project):
        """
        Create a recipe running a script

        :param str type: the type of the recipe (possible values : python, r, hive, impala, spark_scala, pyspark, sparkr)
        """
        DSSRecipeCreator.__init__(self, type, name, project)
        self.script = None

    def with_script(self, script):
        """
        Set the code of the recipe

        :param str script: the script of the recipe
        """
        self.script = script
        return self

    def with_new_output_dataset(self, name, connection,
                                type=None, format=None,
                                copy_partitioning_from="FIRST_INPUT",
                                append=False, overwrite=False):
        """
        Create a new managed dataset as output to the recipe-to-be-created. The dataset is created immediately

        :param str name: name of the dataset to create
        :param str connection_id: name of the connection to create the dataset on
        :param str type: type of dataset, for connection where the type could be ambiguous. Typically,
                                 this is SCP or SFTP, for SSH connection
        :param str format: name of a format preset relevant for the dataset type. Possible values are: CSV_ESCAPING_NOGZIP_FORHIVE, 
                                     CSV_UNIX_GZIP, CSV_EXCEL_GZIP, CSV_EXCEL_GZIP_BIGQUERY, CSV_NOQUOTING_NOGZIP_FORPIG, PARQUET_HIVE, 
                                     AVRO, ORC. If None, uses the default
        :param str copy_partitioning_from: Whether to copy the partitioning from another thing.
                    Use None for not partitioning the output, "FIRST_INPUT" to copy from the first input of the recipe,
                    "dataset:XXX" to copy from a dataset name, or "folder:XXX" to copy from a folder id
        :param append: whether the recipe should append or overwrite the output when running (note: not available for all dataset types)
        :param overwrite: If the dataset being created already exists, overwrite it (and delete data)
        """

        ch = self.project.new_managed_dataset_creation_helper(name)
        ch.with_store_into(connection, type_option_id=type, format_option_id=format)

        # FIXME: can't manage input folder
        if copy_partitioning_from == "FIRST_INPUT":
            inputs = self._get_input_refs()
            if len(inputs) == 0:
                logging.warn("No input declared yet, can't copy partitioning from first input")
            else:
                self.creation_settings["partitioningOptionId"] = "copy:dataset:%s" % (inputs[0])
        elif copy_partitioning_from is not None:
            self.creation_settings["partitioningOptionId"] = "copy:%s" % copy_partitioning_from

        ch.create(overwrite=overwrite)

        self.with_output(name, append=append)
        return self

    def _finish_creation_settings(self):
        super(CodeRecipeCreator, self)._finish_creation_settings()
        self.creation_settings['script'] = self.script

class PythonRecipeCreator(CodeRecipeCreator):
    """
    Creates a Python recipe.
    A Python recipe can be defined either by its complete code, like a normal Python recipe, or
    by a function signature.

    When using a function, the function must take as arguments:
     * A list of dataframes corresponding to the dataframes of the input datasets
     * Optional named arguments corresponding to arguments passed to the creator
    """

    def __init__(self, name, project):
        DSSRecipeCreator.__init__(self, "python", name, project)

    DEFAULT_RECIPE_CODE_TMPL = """
# This code is autogenerated by PythonRecipeCreator function mode
import dataiku, dataiku.recipe, json
from {module_name} import {fname}
input_datasets = dataiku.recipe.get_inputs_as_datasets()
output_datasets = dataiku.recipe.get_outputs_as_datasets()
params = json.loads('{params_json}')

logging.info("Reading %d input datasets as dataframes" % len(input_datasets))
input_dataframes = [ds.get_dataframe() for ds in input_datasets]

logging.info("Calling user function {fname}")
function_input = input_dataframes if len(input_dataframes) > 1 else input_dataframes[0]
output_dataframes = {fname}(function_input, **params)

if not isinstance(output_dataframes, list):
    output_dataframes = [output_dataframes]

if not len(output_dataframes) == len(output_datasets):
    raise Exception("Code function {fname}() returned %d dataframes but recipe expects %d output datasets", \\
                                            (len(output_dataframes), len(output_datasets)))
output = list(zip(output_datasets, output_dataframes))
for ds, df in output:
    logging.info("Writing function result to dataset %s" % ds.name)
    ds.write_with_schema(df)
"""

    def with_function_name(self, module_name, function_name, custom_template=None, **function_args):
        """
        Defines this recipe as being a functional recipe calling a function name from a module name
        """
        script_tmpl = PythonRecipeCreator.DEFAULT_RECIPE_CODE_TMPL if custom_template is None else custom_template

        if function_args is None:
            function_args = {}

        code = script_tmpl.format(module_name=module_name, fname=function_name, params_json = json.dumps(function_args))
        self.with_script(code)

        return self

    def with_function(self, fn, custom_template=None, **function_args):
        import inspect
        #TODO: add in documentation that relative imports wont work
        module_name = inspect.getmodule(fn).__name__
        fname = fn.__name__
        return self.with_function_name(module_name, fname, custom_template, **function_args)

class SQLQueryRecipeCreator(SingleOutputRecipeCreator):
    """
    Create a SQL query recipe
    """
    def __init__(self, name, project):
        SingleOutputRecipeCreator.__init__(self, 'sql_query', name, project)


#####################################################
# Per-recipe-type classes: ML recipes
#####################################################

class PredictionScoringRecipeCreator(SingleOutputRecipeCreator):
    """
    Builder for the creation of a new "Prediction scoring" recipe, from an
    input dataset, with an input saved model identifier

    .. code-block:: python

        # Create a new prediction scoring recipe outputing to a new dataset

        project = client.get_project("MYPROJECT")
        builder = PredictionScoringRecipeCreator("my_scoring_recipe", project)
        builder.with_input_model("saved_model_id")
        builder.with_input("dataset_to_score")
        builder.with_new_output("my_output_dataset", "myconnection")

        # Or for a filesystem output connection
        # builder.with_new_output("my_output_dataset, "filesystem_managed", format_option_id="CSV_EXCEL_GZIP")

        new_recipe = builder.build()

        def with_new_output(self, name, connection_id, typeOptionId=None, format_option_id=None, override_sql_schema=None, partitioning_option_id=None, append=False, object_type='DATASET'):

    """

    def __init__(self, name, project):
        SingleOutputRecipeCreator.__init__(self, 'prediction_scoring', name, project)

    def with_input_model(self, model_id):
        """Sets the input model"""
        return self._with_input(model_id, self.project.project_key, "model")


class ClusteringScoringRecipeCreator(SingleOutputRecipeCreator):
    """
    Builder for the creation of a new "Clustering scoring" recipe, from an
    input dataset, with an input saved model identifier

    .. code-block:: python

        # Create a new prediction scoring recipe outputing to a new dataset

        project = client.get_project("MYPROJECT")
        builder = ClusteringScoringRecipeCreator("my_scoring_recipe", project)
        builder.with_input_model("saved_model_id")
        builder.with_input("dataset_to_score")
        builder.with_new_output("my_output_dataset", "myconnection")

        # Or for a filesystem output connection
        # builder.with_new_output("my_output_dataset, "filesystem_managed", format_option_id="CSV_EXCEL_GZIP")

        new_recipe = builder.build()

        def with_new_output(self, name, connection_id, typeOptionId=None, format_option_id=None, override_sql_schema=None, partitioning_option_id=None, append=False, object_type='DATASET'):

    """

    def __init__(self, name, project):
        SingleOutputRecipeCreator.__init__(self, 'clustering_scoring', name, project)

    def with_input_model(self, model_id):
        """Sets the input model"""
        return self._with_input(model_id, self.project.project_key, "model")


class DownloadRecipeCreator(SingleOutputRecipeCreator):
    """
    Create a Download recipe
    """
    def __init__(self, name, project):
        SingleOutputRecipeCreator.__init__(self, 'download', name, project)


class RequiredSchemaUpdates(object):
    """
    Representation of the updates required to the schema of the outputs of a recipe.
    Do not create this class directly, use :meth:`DSSRecipe.compute_schema_updates`
    """

    def __init__(self, recipe, data):
        self.recipe = recipe
        self.data = data
        self.drop_and_recreate = True
        self.synchronize_metastore = True

    def any_action_required(self):
        return self.data["totalIncompatibilities"] > 0

    def apply(self):
        results  = []
        for computable in self.data["computables"]:
            osu = {
                "computableType": computable["type"],
                # dirty
                "computableId": computable["type"] == "DATASET" and computable["datasetName"] or computable["id"],
                "newSchema": computable["newSchema"],
                "dropAndRecreate": self.drop_and_recreate,
                "synchronizeMetastore" : self.synchronize_metastore
            }

            results.append(self.recipe.client._perform_json("POST",
                    "/projects/%s/recipes/%s/actions/updateOutputSchema" % (self.recipe.project_key, self.recipe.recipe_name),
                    body=osu))
        return results<|MERGE_RESOLUTION|>--- conflicted
+++ resolved
@@ -19,12 +19,9 @@
 
     @property
     def name(self):
+        """The name of the recipe"""
         return self.recipe_name
-<<<<<<< HEAD
-    
-=======
-
->>>>>>> 80cae22d
+
     def compute_schema_updates(self):
         """
         Computes which updates are required to the outputs of this recipe.
