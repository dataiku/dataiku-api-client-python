from ..utils import DataikuException
from .utils import DSSTaggableObjectSettings
from .discussion import DSSObjectDiscussions
import json, logging, warnings
from .utils import DSSTaggableObjectListItem, DSSTaggableObjectSettings

class DSSRecipeListItem(DSSTaggableObjectListItem):
    """An item in a list of recipes. Do not instantiate this class, use :meth:`dataikuapi.dss.project.DSSProject.list_recipes`"""
    def __init__(self, client, data):
        super(DSSRecipeListItem, self).__init__(data)
        self.client = client

    def to_recipe(self):
        """Gets the :class:`DSSRecipe` corresponding to this dataset"""
        return  DSSRecipe(self.client, self._data["projectKey"], self._data["name"])

    @property
    def name(self):
        return self._data["name"]
    @property
    def id(self):
        return self._data["name"]
    @property
    def type(self):
        return self._data["type"]

class DSSRecipe(object):
    """
    A handle to an existing recipe on the DSS instance.
    Do not create this directly, use :meth:`dataikuapi.dss.project.DSSProject.get_recipe`
    """
    def __init__(self, client, project_key, recipe_name):
        self.client = client
        self.project_key = project_key
        self.recipe_name = recipe_name

    @property
    def name(self):
        """The name of the recipe"""
        return self.recipe_name

    def compute_schema_updates(self):
        """
        Computes which updates are required to the outputs of this recipe.
        The required updates are returned as a :class:`RequiredSchemaUpdates` object, which then
        allows you to :meth:`~RequiredSchemaUpdates.apply` the changes.

        Usage example:

        .. code-block:: python

            required_updates = recipe.compute_schema_updates()
            if required_updates.any_action_required():
                print("Some schemas will be updated")

            # Note that you can call apply even if no changes are required. This will be noop
            required_updates.apply()
        """
        data = self.client._perform_json(
            "GET", "/projects/%s/recipes/%s/schema-update" % (self.project_key, self.recipe_name))
        return RequiredSchemaUpdates(self, data)

    def run(self, job_type="NON_RECURSIVE_FORCED_BUILD", partitions=None, wait=True, no_fail=False):
        """
        Starts a new job to run this recipe and wait for it to complete.
        Raises if the job failed.

        .. code-block:: python

            job = recipe.run()
            print("Job %s done" % job.id)

        :param job_type: The job type. One of RECURSIVE_BUILD, NON_RECURSIVE_FORCED_BUILD or RECURSIVE_FORCED_BUILD
        :param partitions: If the outputs are partitioned, a list of partition ids to build
        :param no_fail: if True, does not raise if the job failed.
        :return: the :class:`dataikuapi.dss.job.DSSJob` job handle corresponding to the built job
        :rtype: :class:`dataikuapi.dss.job.DSSJob`
        """
        project = self.client.get_project(self.project_key)
        outputs = project.get_flow().get_graph().get_successor_computables(self)

        if len(outputs) == 0:
            raise Exception("recipe has no outputs, can't run it")

        first_output = outputs[0]

        object_type_map = {
            "COMPUTABLE_DATASET": "DATASET",
            "COMPUTABLE_FOLDER": "MANAGED_FOLDER",
            "COMPUTABLE_SAVED_MODEL": "SAVED_MODEL",
            "COMPUTABLE_STREAMING_ENDPOINT": "STREAMING_ENDPOINT",
            "COMPUTABLE_MODEL_EVALUATION_STORE": "MODEL_EVALUATION_STORE"
        }
        if first_output["type"] in object_type_map:
            jd = project.new_job(job_type)
            jd.with_output(first_output["ref"], object_type=object_type_map[first_output["type"]], partition=partitions)
        else:
            raise Exception("Recipe has unsupported output type {}, can't run it".format(first_output["type"]))

        if wait:
            return jd.start_and_wait()
        else:
            return jd.start()

    def delete(self):
        """
        Delete the recipe
        """
        return self.client._perform_empty(
            "DELETE", "/projects/%s/recipes/%s" % (self.project_key, self.recipe_name))

    def get_settings(self):
        """
        Gets the settings of the recipe, as a :class:`DSSRecipeSettings` or one of its subclasses.

        Some recipes have a dedicated class for the settings, with additional helpers to read and modify the settings

        Once you are done modifying the returned settings object, you can call :meth:`~DSSRecipeSettings.save` on it
        in order to save the modifications to the DSS recipe
        """
        data = self.client._perform_json(
                "GET", "/projects/%s/recipes/%s" % (self.project_key, self.recipe_name))
        type = data["recipe"]["type"]

        if type == "grouping":
            return GroupingRecipeSettings(self, data)
        elif type == "window":
            return WindowRecipeSettings(self, data)
        elif type == "sync":
            return SyncRecipeSettings(self, data)
        elif type == "sort":
            return SortRecipeSettings(self, data)
        elif type == "topn":
            return TopNRecipeSettings(self, data)
        elif type == "distinct":
            return DistinctRecipeSettings(self, data)
        elif type == "join":
            return JoinRecipeSettings(self, data)
        elif type == "vstack":
            return StackRecipeSettings(self, data)
        elif type == "sampling":
            return SamplingRecipeSettings(self, data)
        elif type == "split":
            return SplitRecipeSettings(self, data)
        elif type == "prepare" or type == "shaker":
            return PrepareRecipeSettings(self, data)
        #elif type == "prediction_scoring":
        #elif type == "clustering_scoring":
        elif type == "download":
            return DownloadRecipeSettings(self, data)
        #elif type == "sql_query":
        #    return WindowRecipeSettings(self, data)
        elif type in ["python", "r", "sql_script", "pyspark", "sparkr", "spark_scala", "shell"]:
            return CodeRecipeSettings(self, data)
        else:
            return DSSRecipeSettings(self, data)

    def get_definition_and_payload(self):
        """
        Deprecated. Use :meth:`get_settings`
        """
        warnings.warn("Recipe.get_definition_and_payload is deprecated, please use get_settings", DeprecationWarning)

        data = self.client._perform_json(
                "GET", "/projects/%s/recipes/%s" % (self.project_key, self.recipe_name))
        return DSSRecipeDefinitionAndPayload(self, data)

    def set_definition_and_payload(self, definition):
        """
        Deprecated. Use :meth:`get_settings` and :meth:`DSSRecipeSettings.save`
        """
        warnings.warn("Recipe.set_definition_and_payload is deprecated, please use get_settings", DeprecationWarning)
        definition._payload_to_str()
        return self.client._perform_json(
                "PUT", "/projects/%s/recipes/%s" % (self.project_key, self.recipe_name),
                body=definition.data)

    def get_status(self):
        """
        Gets the status of this recipe (status messages, engines status, ...)

        :return: a :class:`dataikuapi.dss.recipe.DSSRecipeStatus` object to interact with the status
        :rtype: :class:`dataikuapi.dss.recipe.DSSRecipeStatus`
        """
        data = self.client._perform_json(
                "GET", "/projects/%s/recipes/%s/status" % (self.project_key, self.recipe_name))
        return DSSRecipeStatus(self.client, data)


    def get_metadata(self):
        """
        Get the metadata attached to this recipe. The metadata contains label, description
        checklists, tags and custom metadata of the recipe

        :returns: a dict. For more information on available metadata, please see
            https://doc.dataiku.com/dss/api/8.0/rest/
        :rtype dict
        """
        return self.client._perform_json(
                "GET", "/projects/%s/recipes/%s/metadata" % (self.project_key, self.recipe_name))

    def set_metadata(self, metadata):
        """
        Set the metadata on this recipe.
        :params dict metadata: the new state of the metadata for the recipe. You should only set a metadata object
            that has been retrieved using the get_metadata call.
        """
        return self.client._perform_json(
                "PUT", "/projects/%s/recipes/%s/metadata" % (self.project_key, self.recipe_name),
                body=metadata)

    def get_object_discussions(self):
        """
        Get a handle to manage discussions on the recipe

        :returns: the handle to manage discussions
        :rtype: :class:`dataikuapi.discussion.DSSObjectDiscussions`
        """
        return DSSObjectDiscussions(self.client, self.project_key, "RECIPE", self.recipe_name)

    def get_continuous_activity(self):
        """
        Return a handle on the associated recipe
        """
        from .continuousactivity import DSSContinuousActivity
        return DSSContinuousActivity(self.client, self.project_key, self.recipe_name)

class DSSRecipeStatus(object):
    """Status of a recipce.
    Do not create that directly, use :meth:`DSSRecipe.get_status`"""

    def __init__(self, client, data):
        """Do not call that directly, use :meth:`dataikuapi.dss.recipe.DSSRecipe.get_status`"""
        self.client = client
        self.data = data

    def get_selected_engine_details(self):
        """
        Gets the selected engine for this recipe (for recipes that support engines)

        :returns: a dict of the details of the selected recipe. The dict will contain at least fields 'type' indicating
             which engine it is, "statusWarnLevel" which indicates whether the engine is OK / WARN / ERROR
        :rtype: dict
        """
        if not "selectedEngine" in self.data:
            raise ValueError("This recipe doesn't have a selected engine")
        return self.data["selectedEngine"]

    def get_engines_details(self):
        """
        Gets details about all possible engines for this recipe (for recipes that support engines)

        :returns: a list of dict of the details of each possible engine. The dict for each engine
             will contain at least fields 'type' indicating
             which engine it is, "statusWarnLevel" which indicates whether the engine is OK / WARN / ERROR
        :rtype: list
        """
        if not "engines" in self.data:
            raise ValueError("This recipe doesn't have engines")
        return self.data["engines"]

    def get_status_severity(self):
        """Returns whether the recipe is in SUCCESS, WARNING or ERROR status

        :rtype: string
        """
        return self.data["allMessagesForFrontend"]["maxSeverity"]

    def get_status_messages(self):
        """
        Returns status messages for this recipe.

        :returns: a list of dict, for each status message. Each dict represents a single message,
            and contains at least a "severity" field (SUCCESS, WARNING or ERROR)
            and a "message" field
        :rtype: list
        """
        return self.data["allMessagesForFrontend"]["messages"]


class DSSRecipeSettings(DSSTaggableObjectSettings):
    """
    Settings of a recipe. Do not create this directly, use :meth:`DSSRecipe.get_settings`
    """
    def __init__(self, recipe, data):
        super(DSSRecipeSettings, self).__init__(data["recipe"])
        self.recipe = recipe
        self.data = data
        self.recipe_settings = self.data["recipe"]
        self._str_payload = self.data.get("payload", None)
        self._obj_payload = None

    def save(self):
        """
        Saves back the recipe in DSS.
        """
        self._payload_to_str()
        return self.recipe.client._perform_json(
                "PUT", "/projects/%s/recipes/%s" % (self.recipe.project_key, self.recipe.recipe_name),
                body=self.data)

    @property
    def type(self):
        return self.recipe_settings["type"]

    @property
    def str_payload(self):
        """The raw "payload" of the recipe, as a string"""
        self._payload_to_str()
        return self._str_payload
    @str_payload.setter
    def str_payload(self, payload):
        self._str_payload = payload
        self._obj_payload = None

    @property
    def obj_payload(self):
        """The raw "payload" of the recipe, as a dict"""
        self._payload_to_obj()
        return self._obj_payload

    @property
    def raw_params(self):
        """The raw 'params' field of the recipe settings, as a dict"""
        return self.recipe_settings["params"]

    def _payload_to_str(self):
        if self._obj_payload is not None:
            self._str_payload = json.dumps(self._obj_payload)
            self._obj_payload = None
        if self._str_payload is not None:
            self.data["payload"] = self._str_payload

    def _payload_to_obj(self):
        if self._str_payload is not None:
            self._obj_payload = json.loads(self._str_payload)
            self._str_payload = None

    def get_recipe_raw_definition(self):
        """
        Get the recipe definition as a raw dict
        :rtype dict
        """
        return self.recipe_settings

    def get_recipe_inputs(self):
        """
        Get a structured dict of inputs to this recipe
        :rtype dict
        """
        return self.recipe_settings.get('inputs')

    def get_recipe_outputs(self):
        """
        Get a structured dict of outputs of this recipe
        :rtype dict
        """
        return self.recipe_settings.get('outputs')

    def get_recipe_params(self):
        """
        Get the parameters of this recipe, as a dict
        :rtype dict
        """
        return self.recipe_settings.get('params')

    def get_payload(self):
        """
        Get the payload or script of this recipe, as a string
        :rtype string
        """
        self._payload_to_str()
        return self._str_payload

    def get_json_payload(self):
        """
        Get the payload or script of this recipe, parsed from JSON, as a dict
        :rtype dict
        """
        self._payload_to_obj()
        return self._obj_payload

    def set_payload(self, payload):
        """
        Set the payload of this recipe
        :param str payload: the payload, as a string
        """
        self._str_payload = payload
        self._obj_payload = None

    def set_json_payload(self, payload):
        """
        Set the payload of this recipe
        :param dict payload: the payload, as a dict. The payload will be converted to a JSON string internally
        """
        self._str_payload = None
        self._obj_payload = payload

    def has_input(self, input_ref):
        """Returns whether this recipe has a given ref as input"""
        inputs = self.get_recipe_inputs()
        for (input_role_name, input_role) in inputs.items():
            for item in input_role.get("items", []):
                if item.get("ref", None) == input_ref:
                    return True
        return False

    def has_output(self, output_ref):
        """Returns whether this recipe has a given ref as output"""
        outputs = self.get_recipe_outputs()
        for (output_role_name, output_role) in outputs.items():
            for item in output_role.get("items", []):
                if item.get("ref", None) == output_ref:
                    return True
        return False

    def replace_input(self, current_input_ref, new_input_ref):
        """Replaces an object reference as input of this recipe by another"""
        inputs = self.get_recipe_inputs()
        for (input_role_name, input_role) in inputs.items():
            for item in input_role.get("items", []):
                if item.get("ref", None) == current_input_ref:
                    item["ref"] = new_input_ref

    def replace_output(self, current_output_ref, new_output_ref):
        """Replaces an object reference as output of this recipe by another"""
        outputs = self.get_recipe_outputs()
        for (output_role_name, output_role) in outputs.items():
            for item in output_role.get("items", []):
                if item.get("ref", None) == current_output_ref:
                    item["ref"] = new_output_ref

    def add_input(self, role, ref, partition_deps=None):
        if partition_deps is None:
            partition_deps = []
        self._get_or_create_input_role(role)["items"].append({"ref": ref, "deps": partition_deps})

    def add_output(self, role, ref, append_mode=False):
        self._get_or_create_output_role(role)["items"].append({"ref": ref, "appendMode": append_mode})

    def _get_or_create_input_role(self, role):
        inputs = self.get_recipe_inputs()
        if not role in inputs:
            role_obj = {"items": []}
            inputs[role] = role_obj
        return inputs[role]

    def _get_or_create_output_role(self, role):
        outputs = self.get_recipe_outputs()
        if not role in outputs:
            role_obj = {"items": []}
            outputs[role] = role_obj
        return outputs[role]

    def _get_flat_inputs(self):
        ret = []
        for role_key, role_obj in self.get_recipe_inputs().items():
            for item in role_obj["items"]:
                ret.append((role_key, item))
        return ret

    def _get_flat_outputs(self):
        ret = []
        for role_key, role_obj in self.get_recipe_outputs().items():
            for item in role_obj["items"]:
                ret.append((role_key, item))
        return ret

    def get_flat_input_refs(self):
        """
        Returns a list of all input refs of this recipe, regardless of the input role
        :rtype list of strings
        """
        ret = []
        for role_key, role_obj in self.get_recipe_inputs().items():
            for item in role_obj["items"]:
                ret.append(item["ref"])
        return ret

    def get_flat_output_refs(self):
        """
        Returns a list of all output refs of this recipe, regardless of the output role
        :rtype list of strings
        """
        ret = []
        for role_key, role_obj in self.get_recipe_outputs().items():
            for item in role_obj["items"]:
                ret.append(item["ref"])
        return ret


# Old name, deprecated
class DSSRecipeDefinitionAndPayload(DSSRecipeSettings):
    """
    Deprecated. Settings of a recipe. Do not create this directly, use :meth:`DSSRecipe.get_settings`
    """
    pass

class RequiredSchemaUpdates(object):
    """
    Representation of the updates required to the schema of the outputs of a recipe.
    Do not create this class directly, use :meth:`DSSRecipe.compute_schema_updates`
    """

    def __init__(self, recipe, data):
        self.recipe = recipe
        self.data = data
        self.drop_and_recreate = True
        self.synchronize_metastore = True

    def any_action_required(self):
        return self.data["totalIncompatibilities"] > 0

    def apply(self):
        results  = []
        for computable in self.data["computables"]:
            osu = {
                "computableType": computable["type"],
                # dirty
                "computableId": computable["type"] == "DATASET" and computable["datasetName"] or computable["id"],
                "newSchema": computable["newSchema"],
                "dropAndRecreate": self.drop_and_recreate,
                "synchronizeMetastore" : self.synchronize_metastore
            }

            results.append(self.recipe.client._perform_json("POST",
                    "/projects/%s/recipes/%s/actions/updateOutputSchema" % (self.recipe.project_key, self.recipe.recipe_name),
                    body=osu))
        return results

#####################################################
# Recipes creation infrastructure
#####################################################

class DSSRecipeCreator(object):
    """
    Helper to create new recipes

    :param str type: type of the recipe
    :param str name: name for the recipe
    :param :class:`dataikuapi.dss.project.DSSProject` project: project in which the recipe will be created
    """
    def __init__(self, type, name, project):
        self.project = project
        self.recipe_proto = {
            "inputs" : {},
            "outputs" : {},
            "type" : type,
            "name" : name
        }
        self.creation_settings = {
        }

    def set_name(self, name):
        self.recipe_proto["name"] = name

    def _build_ref(self, object_id, project_key=None):
        if project_key is not None and project_key != self.project.project_key:
            return project_key + '.' + object_id
        else:
            return object_id

    def _with_input(self, dataset_name, project_key=None, role="main"):
        role_obj = self.recipe_proto["inputs"].get(role, None)
        if role_obj is None:
            role_obj = { "items" : [] }
            self.recipe_proto["inputs"][role] = role_obj
        role_obj["items"].append({'ref':self._build_ref(dataset_name, project_key)})
        return self

    def _with_output(self, dataset_name, append=False, role="main"):
        role_obj = self.recipe_proto["outputs"].get(role, None)
        if role_obj is None:
            role_obj = { "items" : [] }
            self.recipe_proto["outputs"][role] = role_obj
        role_obj["items"].append({'ref':self._build_ref(dataset_name, None), 'appendMode': append})
        return self

    def _get_input_refs(self):
        ret = []
        for role_key, role_obj in self.recipe_proto["inputs"].items():
            for item in role_obj["items"]:
                ret.append(item["ref"])
        return ret

    def with_input(self, dataset_name, project_key=None, role="main"):
        """
        Add an existing object as input to the recipe-to-be-created

        :param dataset_name: name of the dataset, or identifier of the managed folder
                             or identifier of the saved model
        :param project_key: project containing the object, if different from the one where the recipe is created
        :param str role: the role of the recipe in which the input should be added
        """
        return self._with_input(dataset_name, project_key, role)

    def with_output(self, dataset_name, append=False, role="main"):
        """
        The output dataset must already exist. If you are creating a visual recipe with a single
        output, use with_existing_output

        :param dataset_name: name of the dataset, or identifier of the managed folder
                             or identifier of the saved model
        :param append: whether the recipe should append or overwrite the output when running
                       (note: not available for all dataset types)
        :param str role: the role of the recipe in which the input should be added
        """
        return self._with_output(dataset_name, append, role)

    def build(self):
        """Deprecated. Use create()"""
        return self.create()

    def create(self):
        """
        Creates the new recipe in the project, and return a handle to interact with it.

        Returns:
            A :class:`dataikuapi.dss.recipe.DSSRecipe` recipe handle
        """
        self._finish_creation_settings()
        return self.project.create_recipe(self.recipe_proto, self.creation_settings)

    def set_raw_mode(self):
        self.creation_settings["rawCreation"] = True

    def _finish_creation_settings(self):
        pass

class SingleOutputRecipeCreator(DSSRecipeCreator):
    """
    Create a recipe that has a single output
    """

    def __init__(self, type, name, project):
        DSSRecipeCreator.__init__(self, type, name, project)
        self.create_output_dataset = None
        self.output_dataset_settings = None
        self.create_output_folder = None
        self.output_folder_settings = None

    def with_existing_output(self, dataset_name, append=False):
        """
        Add an existing object as output to the recipe-to-be-created

        :param dataset_name: name of the dataset, or identifier of the managed folder
                             or identifier of the saved model
        :param append: whether the recipe should append or overwrite the output when running
                       (note: not available for all dataset types)
        """
        assert self.create_output_dataset is None
        self.create_output_dataset = False
        self._with_output(dataset_name, append)
        return self

    def with_new_output(self, name, connection_id, typeOptionId=None, format_option_id=None, override_sql_schema=None, partitioning_option_id=None, append=False, object_type='DATASET', overwrite=False):
        """
        Create a new dataset as output to the recipe-to-be-created. The dataset is not created immediately,
        but when the recipe is created (ie in the create() method)

        :param str name: name of the dataset or identifier of the managed folder
        :param str connection_id: name of the connection to create the dataset on
        :param str typeOptionId: sub-type of dataset, for connection where the type could be ambiguous. Typically,
                                 this is SCP or SFTP, for SSH connection
        :param str format_option_id: name of a format preset relevant for the dataset type. Possible values are: CSV_ESCAPING_NOGZIP_FORHIVE,
                                     CSV_UNIX_GZIP, CSV_EXCEL_GZIP, CSV_EXCEL_GZIP_BIGQUERY, CSV_NOQUOTING_NOGZIP_FORPIG, PARQUET_HIVE,
                                     AVRO, ORC
        :param override_sql_schema: schema to force dataset, for SQL dataset. If left empty, will be autodetected
        :param str partitioning_option_id: to copy the partitioning schema of an existing dataset 'foo', pass a
                                           value of 'copy:dataset:foo'
        :param append: whether the recipe should append or overwrite the output when running
                       (note: not available for all dataset types)
        :param str object_type: DATASET or MANAGED_FOLDER
        :param overwrite: If the dataset being created already exists, overwrite it (and delete data)
        """
        if object_type == 'DATASET':
            assert self.create_output_dataset is None

            dataset = self.project.get_dataset(name)
            if overwrite and dataset.exists():
                dataset.delete(drop_data=True)

            self.create_output_dataset = True
            self.output_dataset_settings = {'connectionId':connection_id,'typeOptionId':typeOptionId,'specificSettings':{'formatOptionId':format_option_id, 'overrideSQLSchema':override_sql_schema},'partitioningOptionId':partitioning_option_id}
            self._with_output(name, append)
        elif object_type == 'MANAGED_FOLDER':
            assert self.create_output_folder is None
            self.create_output_folder = True
            self.output_folder_settings = {'connectionId':connection_id,'typeOptionId':typeOptionId,'partitioningOptionId':partitioning_option_id}
            self._with_output(name, append)
        return self

    def with_output(self, dataset_name, append=False):
        """Alias of with_existing_output"""
        return self.with_existing_output(dataset_name, append)

    def _finish_creation_settings(self):
        self.creation_settings['createOutputDataset'] = self.create_output_dataset
        self.creation_settings['outputDatasetSettings'] = self.output_dataset_settings
        self.creation_settings['createOutputFolder'] = self.create_output_folder
        self.creation_settings['outputFolderSettings'] = self.output_folder_settings

class VirtualInputsSingleOutputRecipeCreator(SingleOutputRecipeCreator):
    """
    Create a recipe that has a single output and several inputs
    """

    def __init__(self, type, name, project):
        SingleOutputRecipeCreator.__init__(self, type, name, project)
        self.virtual_inputs = []

    def with_input(self, dataset_name, project_key=None):
        self.virtual_inputs.append(self._build_ref(dataset_name, project_key))
        return self

    def _finish_creation_settings(self):
        super(VirtualInputsSingleOutputRecipeCreator, self)._finish_creation_settings()
        self.creation_settings['virtualInputs'] = self.virtual_inputs


#####################################################
# Per-recipe-type classes: Visual recipes
#####################################################

class GroupingRecipeSettings(DSSRecipeSettings):
    """
    Settings of a grouping recipe. Do not create this directly, use :meth:`DSSRecipe.get_settings`
    """
    def clear_grouping_keys(self):
        """Removes all grouping keys from this grouping recipe"""
        self.obj_payload["keys"] = []

    def add_grouping_key(self, column):
        """
        Adds grouping on a column
        :param str column: Column to group on
        """
        self.obj_payload["keys"].append({"column":column})

    def set_global_count_enabled(self, enabled):
        self.obj_payload["globalCount"] = enabled

    def get_or_create_column_settings(self, column):
        """
        Gets a dict representing the aggregations to perform on a column.
        Creates it and adds it to the potential aggregations if it does not already exists
        :param str column: The column name
        :rtype dict
        """
        found = None
        for gv in self.obj_payload["values"]:
            if gv["column"] == column:
                found = gv
                break
        if found is None:
            found = {"column" : column}
            self.obj_payload["values"].append(found)
        return found

    def set_column_aggregations(self, column, type, min=False, max=False, count=False, count_distinct=False,
                                sum=False,concat=False,stddev=False,avg=False):
        """
        Sets the basic aggregations on a column.
        Returns the dict representing the aggregations on the column

        :param str column: The column name
        :param str type: The type of the column (as a DSS schema type name)
        :rtype dict
        """
        cs = self.get_or_create_column_settings(column)
        cs["type"] = type
        cs["min"] = min
        cs["max"] = max
        cs["count"] = count
        cs["countDistinct"] = count_distinct
        cs["sum"] = sum
        cs["concat"] = concat
        cs["stddev"] = stddev
        return cs

class GroupingRecipeCreator(SingleOutputRecipeCreator):
    """
    Create a Group recipe
    """
    def __init__(self, name, project):
        SingleOutputRecipeCreator.__init__(self, 'grouping', name, project)
        self.group_key = None

    def with_group_key(self, group_key):
        """
        Set a column as the first grouping key. Only a single grouping key may be set
        at recipe creation time. For additional groupings, get the recipe settings

        :param str group_key: name of a column in the input dataset
        """
        self.group_key = group_key
        return self

    def _finish_creation_settings(self):
        super(GroupingRecipeCreator, self)._finish_creation_settings()
        if self.group_key is not None:
            self.creation_settings['groupKey'] = self.group_key


class WindowRecipeSettings(DSSRecipeSettings):
    """
    Settings of a window recipe. Do not create this directly, use :meth:`DSSRecipe.get_settings`
    """
    pass # TODO: Write helpers for window

class WindowRecipeCreator(SingleOutputRecipeCreator):
    """
    Create a Window recipe
    """
    def __init__(self, name, project):
        SingleOutputRecipeCreator.__init__(self, 'window', name, project)


class SyncRecipeSettings(DSSRecipeSettings):
    """
    Settings of a sync recipe. Do not create this directly, use :meth:`DSSRecipe.get_settings`
    """
    pass # TODO: Write helpers for sync

class SyncRecipeCreator(SingleOutputRecipeCreator):
    """
    Create a Sync recipe
    """
    def __init__(self, name, project):
        SingleOutputRecipeCreator.__init__(self, 'sync', name, project)


class SortRecipeSettings(DSSRecipeSettings):
    """
    Settings of a sort recipe. Do not create this directly, use :meth:`DSSRecipe.get_settings`
    """
    pass # TODO: Write helpers for sort

class SortRecipeCreator(SingleOutputRecipeCreator):
    """
    Create a Sort recipe
    """
    def __init__(self, name, project):
        SingleOutputRecipeCreator.__init__(self, 'sort', name, project)


class TopNRecipeSettings(DSSRecipeSettings):
    """
    Settings of a topn recipe. Do not create this directly, use :meth:`DSSRecipe.get_settings`
    """
    pass # TODO: Write helpers for topn

class TopNRecipeCreator(DSSRecipeCreator):
    """
    Create a TopN recipe
    """
    def __init__(self, name, project):
        DSSRecipeCreator.__init__(self, 'topn', name, project)


class DistinctRecipeSettings(DSSRecipeSettings):
    """
    Settings of a distinct recipe. Do not create this directly, use :meth:`DSSRecipe.get_settings`
    """
    pass # TODO: Write helpers for distinct

class DistinctRecipeCreator(SingleOutputRecipeCreator):
    """
    Create a Distinct recipe
    """
    def __init__(self, name, project):
        SingleOutputRecipeCreator.__init__(self, 'distinct', name, project)


class PrepareRecipeSettings(DSSRecipeSettings):
    """
    Settings of a prepare recipe. Do not create this directly, use :meth:`DSSRecipe.get_settings`
    """
    pass

    @property
    def raw_steps(self):
        """
        Returns a raw list of the steps of this prepare recipe.
        You can modify the returned list.

        Each step is a dict of settings. The precise settings for each step are not documented
        """
        return self.obj_payload["steps"]

    def add_processor_step(self, type, params):
        step = {
            "metaType": "PROCESSOR",
            "type": type,
            "params": params
        }
        self.raw_steps.append(step)

    def add_filter_on_bad_meaning(self, meaning, columns):
        params = {
            "action" : "REMOVE_ROW",
            "type" : meaning
        }
        if isinstance(columns, basestring):
            params["appliesTo"] = "SINGLE_COLUMN"
            params["columns"] = [columns]
        elif isinstance(columns, list):
            params["appliesTo"] = "COLUMNS"
            params["columns"] = columns

class PrepareRecipeCreator(SingleOutputRecipeCreator):
    """
    Create a Prepare recipe
    """
    def __init__(self, name, project):
        SingleOutputRecipeCreator.__init__(self, 'shaker', name, project)


class JoinRecipeSettings(DSSRecipeSettings):
    """
    Settings of a join recipe. Do not create this directly, use :meth:`DSSRecipe.get_settings`

    In order to enable self-joins, join recipes are based on a concept of "virtual inputs".
    Every join, computed pre-join column, pre-join filter, ... is based on one virtual input, and
    each virtual input references an input of the recipe, by index

    For example, if a recipe has inputs A and B and declares two joins:
        - A->B
        - A->A(based on a computed column)

    There are 3 virtual inputs:
        * 0: points to recipe input 0 (i.e. dataset A)
        * 1: points to recipe input 1 (i.e. dataset B)
        * 2: points to recipe input 0 (i.e. dataset A) and includes the computed column

    * The first join is between virtual inputs 0 and 1
    * The second join is between virtual inputs 0 and 2
    """
    pass # TODO: Write helpers for join

    @property
    def raw_virtual_inputs(self):
        """
        Returns the raw list of virtual inputs
        :rtype list of dict
        """
        return self.obj_payload["virtualInputs"]

    @property
    def raw_joins(self):
        """
        Returns the raw list of joins
        :rtype list of dict
        """
        return self.obj_payload["joins"]

    def add_virtual_input(self, input_dataset_index):
        """
        Adds a virtual input pointing to the specified input dataset of the recipe
        (referenced by index in the inputs list)
        """
        self.raw_virtual_inputs.append({"index": input_dataset_index})

    def add_pre_join_computed_column(self, virtual_input_index, computed_column):
        """
        Adds a computed column to a virtual input

        Use :class:`dataikuapi.dss.utils.DSSComputedColumn` to build the computed_column object
        """
        self.raw_virtual_inputs[virtual_input_index]["computedColumns"].append(computed_column)

    def add_join(self, join_type="LEFT", input1=0, input2=1):
        """
        Adds a join between two virtual inputs. The join is initialized with no condition.

        Use :meth:`add_condition_to_join` on the return value to add a join condition (for example column equality)
        to the join

        :returns the newly added join as a dict
        :rtype dict
        """
        jp = self.obj_payload
        if not "joins" in jp:
            jp["joins"] = []
        join = {
            "conditionsMode": "AND",
            "on": [],
            "table1": input1,
            "table2": input2,
            "type": join_type
        }
        jp["joins"].append(join)
        return join

    def add_condition_to_join(self, join, type="EQ", column1=None, column2=None):
        """
        Adds a condition to a join
        :param str column1: Name of "left" column
        :param str column2: Name of "right" column
        """
        cond = {
            "type" : type,
            "column1": {"name": column1, "table": join["table1"]},
            "column2": {"name": column2, "table": join["table2"]},
        }
        join["on"].append(cond)
        return cond

    def add_post_join_computed_column(self, computed_column):
        """
        Adds a post-join computed column

        Use :class:`dataikuapi.dss.utils.DSSComputedColumn` to build the computed_column object
        """
        self.obj_payload["computedColumns"].append(computed_column)

    def set_post_filter(self, postfilter):
        self.obj_payload["postFilter"] = postfilter

class JoinRecipeCreator(VirtualInputsSingleOutputRecipeCreator):
    """
    Create a Join recipe
    """
    def __init__(self, name, project):
        VirtualInputsSingleOutputRecipeCreator.__init__(self, 'join', name, project)

class FuzzyJoinRecipeCreator(VirtualInputsSingleOutputRecipeCreator):
    """
    Create a FuzzyJoin recipe
    """
    def __init__(self, name, project):
        VirtualInputsSingleOutputRecipeCreator.__init__(self, 'fuzzyjoin', name, project)

class GeoJoinRecipeCreator(VirtualInputsSingleOutputRecipeCreator):
    """
    Create a GeoJoin recipe
    """
    def __init__(self, name, project):
        VirtualInputsSingleOutputRecipeCreator.__init__(self, 'geojoin', name, project)

class StackRecipeSettings(DSSRecipeSettings):
    """
    Settings of a stack recipe. Do not create this directly, use :meth:`DSSRecipe.get_settings`
    """
    pass # TODO: Write helpers for stack

class StackRecipeCreator(VirtualInputsSingleOutputRecipeCreator):
    """
    Create a Stack recipe
    """
    def __init__(self, name, project):
        VirtualInputsSingleOutputRecipeCreator.__init__(self, 'vstack', name, project)


class SamplingRecipeSettings(DSSRecipeSettings):
    """
    Settings of a sampling recipe. Do not create this directly, use :meth:`DSSRecipe.get_settings`
    """
    pass # TODO: Write helpers for sampling

class SamplingRecipeCreator(SingleOutputRecipeCreator):
    """
    Create a Sample/Filter recipe
    """
    def __init__(self, name, project):
        SingleOutputRecipeCreator.__init__(self, 'sampling', name, project)


class SplitRecipeSettings(DSSRecipeSettings):
    """
    Settings of a split recipe. Do not create this directly, use :meth:`DSSRecipe.get_settings`
    """
    pass # TODO: Write helpers for split

class SplitRecipeCreator(DSSRecipeCreator):
    """
    Create a Split recipe
    """
    def __init__(self, name, project):
        DSSRecipeCreator.__init__(self, "split", name, project)

    def _finish_creation_settings(self):
        pass


class DownloadRecipeSettings(DSSRecipeSettings):
    """
    Settings of a download recipe. Do not create this directly, use :meth:`DSSRecipe.get_settings`
    """
    pass # TODO: Write helpers for download

class DownloadRecipeCreator(SingleOutputRecipeCreator):
    """
    Create a Download recipe
    """
    def __init__(self, name, project):
        SingleOutputRecipeCreator.__init__(self, 'download', name, project)


#####################################################
# Per-recipe-type classes: Code recipes
#####################################################

class CodeRecipeSettings(DSSRecipeSettings):
    """
    Settings of a code recipe. Do not create this directly, use :meth:`DSSRecipe.get_settings`
    """
    def get_code(self):
        """
        Returns the code of the recipe as a string
        :rtype string
        """
        self._payload_to_str()
        return self._str_payload

    def set_code(self, code):
        """
        Updates the code of the recipe
        :param str code: The new code as a string
        """
        self.set_payload(code)

    def get_code_env_settings(self):
        """
        Returns the code env settings for this recipe
        :rtype dict
        """
        rp = self.get_recipe_params()
        if not "envSelection" in rp:
            raise ValueError("This recipe kind does not seem to take a code env selection")
        return rp["envSelection"]

    def set_code_env(self, code_env=None, inherit=False, use_builtin=False):
        """
        Sets the code env to use for this recipe.

        Exactly one of `code_env`, `inherit` or `use_builtin` must be passed

        :param str code_env: The name of a code env
        :param bool inherit: Use the project's default code env
        :param bool use_builtin: Use the builtin code env
        """
        rp = self.get_recipe_params()
        if not "envSelection" in rp:
            raise ValueError("This recipe kind does not seem to take a code env selection")

        if code_env is not None:
            rp["envSelection"] = {"envMode": "EXPLICIT_ENV", "envName": code_env}
        elif inherit:
            rp["envSelection"] = {"envMode": "INHERIT"}
        elif use_builtin:
            rp["envSelection"] = {"envMode": "USE_BUILTIN_MODE"}
        else:
            raise ValueError("No env setting selected")

class CodeRecipeCreator(DSSRecipeCreator):
    def __init__(self, name, type, project):
        """
        Create a recipe running a script

        :param str type: the type of the recipe (possible values : python, r, hive, impala, spark_scala, pyspark, sparkr)
        """
        DSSRecipeCreator.__init__(self, type, name, project)
        self.script = None

    def with_script(self, script):
        """
        Set the code of the recipe

        :param str script: the script of the recipe
        """
        self.script = script
        return self

    def with_new_output_dataset(self, name, connection,
                                type=None, format=None,
                                copy_partitioning_from="FIRST_INPUT",
                                append=False, overwrite=False):
        """
        Create a new managed dataset as output to the recipe-to-be-created. The dataset is created immediately

        :param str name: name of the dataset to create
        :param str connection_id: name of the connection to create the dataset on
        :param str type: type of dataset, for connection where the type could be ambiguous. Typically,
                                 this is SCP or SFTP, for SSH connection
        :param str format: name of a format preset relevant for the dataset type. Possible values are: CSV_ESCAPING_NOGZIP_FORHIVE,
                                     CSV_UNIX_GZIP, CSV_EXCEL_GZIP, CSV_EXCEL_GZIP_BIGQUERY, CSV_NOQUOTING_NOGZIP_FORPIG, PARQUET_HIVE,
                                     AVRO, ORC. If None, uses the default
        :param str copy_partitioning_from: Whether to copy the partitioning from another thing.
                    Use None for not partitioning the output, "FIRST_INPUT" to copy from the first input of the recipe,
                    "dataset:XXX" to copy from a dataset name, or "folder:XXX" to copy from a folder id
        :param append: whether the recipe should append or overwrite the output when running (note: not available for all dataset types)
        :param overwrite: If the dataset being created already exists, overwrite it (and delete data)
        """

        ch = self.project.new_managed_dataset_creation_helper(name)
        ch.with_store_into(connection, type_option_id=type, format_option_id=format)

        # FIXME: can't manage input folder
        if copy_partitioning_from == "FIRST_INPUT":
            inputs = self._get_input_refs()
            if len(inputs) == 0:
                logging.warn("No input declared yet, can't copy partitioning from first input")
            else:
                self.creation_settings["partitioningOptionId"] = "copy:dataset:%s" % (inputs[0])
        elif copy_partitioning_from is not None:
            self.creation_settings["partitioningOptionId"] = "copy:%s" % copy_partitioning_from

        ch.create(overwrite=overwrite)

        self.with_output(name, append=append)
        return self

    def _finish_creation_settings(self):
        super(CodeRecipeCreator, self)._finish_creation_settings()
        self.creation_settings['script'] = self.script

class PythonRecipeCreator(CodeRecipeCreator):
    """
    Creates a Python recipe.
    A Python recipe can be defined either by its complete code, like a normal Python recipe, or
    by a function signature.

    When using a function, the function must take as arguments:
     * A list of dataframes corresponding to the dataframes of the input datasets
     * Optional named arguments corresponding to arguments passed to the creator
    """

    def __init__(self, name, project):
        DSSRecipeCreator.__init__(self, "python", name, project)

    DEFAULT_RECIPE_CODE_TMPL = """
# This code is autogenerated by PythonRecipeCreator function mode
import dataiku, dataiku.recipe, json
from {module_name} import {fname}
input_datasets = dataiku.recipe.get_inputs_as_datasets()
output_datasets = dataiku.recipe.get_outputs_as_datasets()
params = json.loads('{params_json}')

logging.info("Reading %d input datasets as dataframes" % len(input_datasets))
input_dataframes = [ds.get_dataframe() for ds in input_datasets]

logging.info("Calling user function {fname}")
function_input = input_dataframes if len(input_dataframes) > 1 else input_dataframes[0]
output_dataframes = {fname}(function_input, **params)

if not isinstance(output_dataframes, list):
    output_dataframes = [output_dataframes]

if not len(output_dataframes) == len(output_datasets):
    raise Exception("Code function {fname}() returned %d dataframes but recipe expects %d output datasets", \\
                                            (len(output_dataframes), len(output_datasets)))
output = list(zip(output_datasets, output_dataframes))
for ds, df in output:
    logging.info("Writing function result to dataset %s" % ds.name)
    ds.write_with_schema(df)
"""

    def with_function_name(self, module_name, function_name, custom_template=None, **function_args):
        """
        Defines this recipe as being a functional recipe calling a function name from a module name
        """
        script_tmpl = PythonRecipeCreator.DEFAULT_RECIPE_CODE_TMPL if custom_template is None else custom_template

        if function_args is None:
            function_args = {}

        code = script_tmpl.format(module_name=module_name, fname=function_name, params_json = json.dumps(function_args))
        self.with_script(code)

        return self

    def with_function(self, fn, custom_template=None, **function_args):
        import inspect
        #TODO: add in documentation that relative imports wont work
        module_name = inspect.getmodule(fn).__name__
        fname = fn.__name__
        return self.with_function_name(module_name, fname, custom_template, **function_args)

class SQLQueryRecipeCreator(SingleOutputRecipeCreator):
    """
    Create a SQL query recipe
    """
    def __init__(self, name, project):
        SingleOutputRecipeCreator.__init__(self, 'sql_query', name, project)


#####################################################
# Per-recipe-type classes: ML recipes
#####################################################

class PredictionScoringRecipeCreator(SingleOutputRecipeCreator):
    """
    Builder for the creation of a new "Prediction scoring" recipe, from an
    input dataset, with an input saved model identifier

    .. code-block:: python

        # Create a new prediction scoring recipe outputing to a new dataset

        project = client.get_project("MYPROJECT")
        builder = PredictionScoringRecipeCreator("my_scoring_recipe", project)
        builder.with_input_model("saved_model_id")
        builder.with_input("dataset_to_score")
        builder.with_new_output("my_output_dataset", "myconnection")

        # Or for a filesystem output connection
        # builder.with_new_output("my_output_dataset, "filesystem_managed", format_option_id="CSV_EXCEL_GZIP")

        new_recipe = builder.build()

        def with_new_output(self, name, connection_id, typeOptionId=None, format_option_id=None, override_sql_schema=None, partitioning_option_id=None, append=False, object_type='DATASET'):

    """

    def __init__(self, name, project):
        SingleOutputRecipeCreator.__init__(self, 'prediction_scoring', name, project)

    def with_input_model(self, model_id):
        """Sets the input model"""
        return self._with_input(model_id, self.project.project_key, "model")


class EvaluationRecipeCreator(DSSRecipeCreator):
    """
    Builder for the creation of a new "Evaluate" recipe, from an
    input dataset, with an input saved model identifier

    .. code-block:: python

        # Create a new evaluation recipe outputing to a new dataset, to a metrics dataset and/or to a model evaluation store

        project = client.get_project("MYPROJECT")
        builder = EvaluationRecipeCreator("my_evaluation_recipe", project)
        builder.with_input_model(saved_model_id)
        builder.with_input("dataset_to_evaluate")

        builder.with_output("output_scored")
        builder.with_output_metrics("output_metrics")
        builder.with_output_evaluation_store(evaluation_store_id)

        new_recipe = builder.build()

<<<<<<< HEAD
        # Change evaluation recipe settings and run it

        er_payload = er_settings.get_json_payload()
        er_payload['metrics'] = ["precision", "recall", "auc", "f1", "costMatrixGain"]
        er_payload['dontComputePerformance'] = True

        er_settings = new_recipe.get_settings()
        er_settings.set_json_payload(er_payload)
=======
        # Access the settings

        er_settings = new_recipe.get_settings()
        json_payload = er_settings.get_json_payload()

        # Change the settings

        json_payload['dontComputePerformance'] = True
        json_payload['outputProbabilities'] = False

        # Manage evaluation labels

        json_payload['labels'] = [dict(key="label_1", value="value_1"), dict(key="label_2", value="value_2")]

        # Save the settings and run the recipe

        er_settings.set_json_payload(json_payload)
>>>>>>> 0fd738a0
        er_settings.save()

        new_recipe.run()
    
    Outputs must exist. They can be created using the following:

    .. code-block:: python

        builder = project.new_managed_dataset("output_scored")
        builder.with_store_into(connection)
        dataset = builder.create()

        builder = project.new_managed_dataset("output_scored")
        builder.with_store_into(connection)
        dataset = builder.create()

        evaluation_store_id = project.create_model_evaluation_store("output_model_evaluation").mes_id
    """

    def __init__(self, name, project):
        DSSRecipeCreator.__init__(self, 'evaluation', name, project)

    def with_input_model(self, model_id):
        """Sets the input model"""
        return self._with_input(model_id, self.project.project_key, "model")

    def with_output(self, name):
        """Sets the ouput dataset containing the scored input"""
        return self._with_output(name, role="main")

    def with_output_metrics(self, name):
        """Sets the output dataset containing the metrics"""
        return self._with_output(name, role="metrics")

    def with_output_evaluation_store(self, mes_id):
        """Sets the output model evaluation store"""
        return self._with_output(mes_id, role="evaluationStore")


class StandaloneEvaluationRecipeCreator(DSSRecipeCreator):
    """
    Builder for the creation of a new "Standalone Evaluate" recipe, from an
    input dataset

    .. code-block:: python

        # Create a new standalone evaluation of a scored dataset

        project = client.get_project("MYPROJECT")
        builder = StandaloneEvaluationRecipeCreator("my_standalone_evaluation_recipe", project)
        builder.with_input("scored_dataset_to_evaluate")
        builder.with_output_evaluation_store(evaluation_store_id)

        new_recipe = builder.build()

        # Save the model parameters in the SER settings

        ser_payload = dict(predictionType="BINARY_CLASSIFICATION",
                   targetVariable="Survived",
                   predictionVariable="prediction",
                   isProbaAware=True,
                   dontComputePerformance=False)

        # For a classification model with probabilities, the 'probas' section can be filled with the mapping of the class and the probability column
        # e.g. for a binary classification model with 2 columns: proba_0 and proba_1

        class_0 = dict(key=0, value="proba_0")
        class_1 = dict(key=1, value="proba_1")
        ser_payload['probas'] = [class_0, class_1]

        # Change the 'features' settings for this standalone evaluation
        # e.g. reject the features that you do not want to use in the evaluation

        feature_passengerid = dict(name="Passenger_Id", role="REJECT", type="TEXT")
        feature_ticket = dict(name="Ticket", role="REJECT", type="TEXT")
        feature_cabin = dict(name="Cabin", role="REJECT", type="TEXT")

        ser_payload['features'] = [feature_passengerid, feature_ticket, feature_cabin]

        # To set the cost matrix properly, access the 'metricParams' section of the payload and set the cost matrix weights:

        ser_payload['metricParams'] = dict(costMatrixWeights=dict(tpGain=0.4, fpGain=-1.0, tnGain=0.2, fnGain=-0.5))

        # Add the newly created json payload to the recipe settings and save the recipe
        # Note that with this method, all the settings that were not explicitly set are instead set to their default value.

        ser_settings = ser.get_settings()

        ser_settings.set_json_payload(ser_payload)
        ser_settings.save()

        ser.run()

    Output model evaluation store must exist. It can be created using the following:

    .. code-block:: python

        evaluation_store_id = project.create_model_evaluation_store("output_model_evaluation").mes_id
    """

    def __init__(self, name, project):
        DSSRecipeCreator.__init__(self, 'standalone_evaluation', name, project)

    def with_output_evaluation_store(self, mes_id):
        """Sets the output model evaluation store"""
        return self._with_output(mes_id, role="main")


class ClusteringScoringRecipeCreator(SingleOutputRecipeCreator):
    """
    Builder for the creation of a new "Clustering scoring" recipe, from an
    input dataset, with an input saved model identifier

    .. code-block:: python

        # Create a new prediction scoring recipe outputing to a new dataset

        project = client.get_project("MYPROJECT")
        builder = ClusteringScoringRecipeCreator("my_scoring_recipe", project)
        builder.with_input_model("saved_model_id")
        builder.with_input("dataset_to_score")
        builder.with_new_output("my_output_dataset", "myconnection")

        # Or for a filesystem output connection
        # builder.with_new_output("my_output_dataset, "filesystem_managed", format_option_id="CSV_EXCEL_GZIP")

        new_recipe = builder.build()

        def with_new_output(self, name, connection_id, typeOptionId=None, format_option_id=None, override_sql_schema=None, partitioning_option_id=None, append=False, object_type='DATASET'):

    """

    def __init__(self, name, project):
        SingleOutputRecipeCreator.__init__(self, 'clustering_scoring', name, project)

    def with_input_model(self, model_id):
        """Sets the input model"""
        return self._with_input(model_id, self.project.project_key, "model")<|MERGE_RESOLUTION|>--- conflicted
+++ resolved
@@ -1341,16 +1341,6 @@
 
         new_recipe = builder.build()
 
-<<<<<<< HEAD
-        # Change evaluation recipe settings and run it
-
-        er_payload = er_settings.get_json_payload()
-        er_payload['metrics'] = ["precision", "recall", "auc", "f1", "costMatrixGain"]
-        er_payload['dontComputePerformance'] = True
-
-        er_settings = new_recipe.get_settings()
-        er_settings.set_json_payload(er_payload)
-=======
         # Access the settings
 
         er_settings = new_recipe.get_settings()
@@ -1360,6 +1350,7 @@
 
         json_payload['dontComputePerformance'] = True
         json_payload['outputProbabilities'] = False
+        json_payload['metrics'] = ["precision", "recall", "auc", "f1", "costMatrixGain"]
 
         # Manage evaluation labels
 
@@ -1368,11 +1359,10 @@
         # Save the settings and run the recipe
 
         er_settings.set_json_payload(json_payload)
->>>>>>> 0fd738a0
         er_settings.save()
 
         new_recipe.run()
-    
+
     Outputs must exist. They can be created using the following:
 
     .. code-block:: python
